--- conflicted
+++ resolved
@@ -111,11 +111,8 @@
     int interp_algo;
     int interp_use_linear;
     int interp_as_integer;
-<<<<<<< HEAD
-=======
 
     float param;
->>>>>>> d2dcb113
 } CUDAScaleContext;
 
 static av_cold int cudascale_init(AVFilterContext *ctx)
@@ -405,12 +402,8 @@
     CudaFunctions *cu = s->hwctx->internal->cuda_dl;
     CUdeviceptr dst_devptr = (CUdeviceptr)dst_dptr;
     CUtexObject tex = 0;
-<<<<<<< HEAD
-    void *args_uchar[] = { &tex, &dst_devptr, &dst_width, &dst_height, &dst_pitch, &src_width, &src_height, &bit_depth };
-=======
     void *args_uchar[] = { &tex, &dst_devptr, &dst_width, &dst_height, &dst_pitch,
                            &src_width, &src_height, &bit_depth, &s->param };
->>>>>>> d2dcb113
     int ret;
 
     CUDA_TEXTURE_DESC tex_desc = {
@@ -488,18 +481,6 @@
         break;
     case AV_PIX_FMT_YUV444P16:
         call_resize_kernel(ctx, s->cu_func_ushort, 1,
-<<<<<<< HEAD
-                           in->data[0], in->width, in->height, in->linesize[0] / 2,
-                           out->data[0], out->width, out->height, out->linesize[0] / 2,
-                           2, 16);
-        call_resize_kernel(ctx, s->cu_func_ushort, 1,
-                           in->data[1], in->width, in->height, in->linesize[1] / 2,
-                           out->data[1], out->width, out->height, out->linesize[1] / 2,
-                           2, 16);
-        call_resize_kernel(ctx, s->cu_func_ushort, 1,
-                           in->data[2], in->width, in->height, in->linesize[2] / 2,
-                           out->data[2], out->width, out->height, out->linesize[2] / 2,
-=======
                            in->data[0], in->width, in->height, in->linesize[0],
                            out->data[0], out->width, out->height, out->linesize[0],
                            2, 16);
@@ -510,7 +491,6 @@
         call_resize_kernel(ctx, s->cu_func_ushort, 1,
                            in->data[2], in->width, in->height, in->linesize[2],
                            out->data[2], out->width, out->height, out->linesize[2],
->>>>>>> d2dcb113
                            2, 16);
         break;
     case AV_PIX_FMT_NV12:
@@ -520,43 +500,21 @@
                            1, 8);
         call_resize_kernel(ctx, s->cu_func_uchar2, 2,
                            in->data[1], in->width / 2, in->height / 2, in->linesize[1],
-<<<<<<< HEAD
-                           out->data[1], out->width / 2, out->height / 2, out->linesize[1] / 2,
-=======
                            out->data[1], out->width / 2, out->height / 2, out->linesize[1],
->>>>>>> d2dcb113
                            1, 8);
         break;
     case AV_PIX_FMT_P010LE:
         call_resize_kernel(ctx, s->cu_func_ushort, 1,
-<<<<<<< HEAD
-                           in->data[0], in->width, in->height, in->linesize[0] / 2,
-                           out->data[0], out->width, out->height, out->linesize[0] / 2,
-                           2, 10);
-        call_resize_kernel(ctx, s->cu_func_ushort2, 2,
-                           in->data[1], in->width / 2, in->height / 2, in->linesize[1] / 2,
-                           out->data[1], out->width / 2, out->height / 2, out->linesize[1] / 4,
-=======
                            in->data[0], in->width, in->height, in->linesize[0],
                            out->data[0], out->width, out->height, out->linesize[0],
                            2, 10);
         call_resize_kernel(ctx, s->cu_func_ushort2, 2,
                            in->data[1], in->width / 2, in->height / 2, in->linesize[1],
                            out->data[1], out->width / 2, out->height / 2, out->linesize[1],
->>>>>>> d2dcb113
                            2, 10);
         break;
     case AV_PIX_FMT_P016LE:
         call_resize_kernel(ctx, s->cu_func_ushort, 1,
-<<<<<<< HEAD
-                           in->data[0], in->width, in->height, in->linesize[0] / 2,
-                           out->data[0], out->width, out->height, out->linesize[0] / 2,
-                           2, 16);
-        call_resize_kernel(ctx, s->cu_func_ushort2, 2,
-                           in->data[1], in->width / 2, in->height / 2, in->linesize[1] / 2,
-                           out->data[1], out->width / 2, out->height / 2, out->linesize[1] / 4,
-                           2, 16);
-=======
                            in->data[0], in->width, in->height, in->linesize[0],
                            out->data[0], out->width, out->height, out->linesize[0],
                            2, 16);
@@ -571,7 +529,6 @@
                            in->data[0], in->width, in->height, in->linesize[0],
                            out->data[0], out->width, out->height, out->linesize[0],
                            1, 8);
->>>>>>> d2dcb113
         break;
     default:
         return AVERROR_BUG;
@@ -664,32 +621,20 @@
 #define OFFSET(x) offsetof(CUDAScaleContext, x)
 #define FLAGS (AV_OPT_FLAG_FILTERING_PARAM|AV_OPT_FLAG_VIDEO_PARAM)
 static const AVOption options[] = {
-<<<<<<< HEAD
-    { "w",      "Output video width",  OFFSET(w_expr),     AV_OPT_TYPE_STRING, { .str = "iw" }, .flags = FLAGS },
-    { "h",      "Output video height", OFFSET(h_expr),     AV_OPT_TYPE_STRING, { .str = "ih" }, .flags = FLAGS },
-=======
     { "w", "Output video width",  OFFSET(w_expr), AV_OPT_TYPE_STRING, { .str = "iw" }, .flags = FLAGS },
     { "h", "Output video height", OFFSET(h_expr), AV_OPT_TYPE_STRING, { .str = "ih" }, .flags = FLAGS },
->>>>>>> d2dcb113
     { "interp_algo", "Interpolation algorithm used for resizing", OFFSET(interp_algo), AV_OPT_TYPE_INT, { .i64 = INTERP_ALGO_DEFAULT }, 0, INTERP_ALGO_COUNT - 1, FLAGS, "interp_algo" },
         { "nearest",  "nearest neighbour", 0, AV_OPT_TYPE_CONST, { .i64 = INTERP_ALGO_NEAREST }, 0, 0, FLAGS, "interp_algo" },
         { "bilinear", "bilinear", 0, AV_OPT_TYPE_CONST, { .i64 = INTERP_ALGO_BILINEAR }, 0, 0, FLAGS, "interp_algo" },
         { "bicubic",  "bicubic",  0, AV_OPT_TYPE_CONST, { .i64 = INTERP_ALGO_BICUBIC  }, 0, 0, FLAGS, "interp_algo" },
         { "lanczos",  "lanczos",  0, AV_OPT_TYPE_CONST, { .i64 = INTERP_ALGO_LANCZOS  }, 0, 0, FLAGS, "interp_algo" },
     { "passthrough", "Do not process frames at all if parameters match", OFFSET(passthrough), AV_OPT_TYPE_BOOL, { .i64 = 1 }, 0, 1, FLAGS },
-<<<<<<< HEAD
-=======
     { "param", "Algorithm-Specific parameter", OFFSET(param), AV_OPT_TYPE_FLOAT, { .dbl = SCALE_CUDA_PARAM_DEFAULT }, -FLT_MAX, FLT_MAX, FLAGS },
->>>>>>> d2dcb113
     { "force_original_aspect_ratio", "decrease or increase w/h if necessary to keep the original AR", OFFSET(force_original_aspect_ratio), AV_OPT_TYPE_INT, { .i64 = 0 }, 0, 2, FLAGS, "force_oar" },
         { "disable",  NULL, 0, AV_OPT_TYPE_CONST, {.i64 = 0 }, 0, 0, FLAGS, "force_oar" },
         { "decrease", NULL, 0, AV_OPT_TYPE_CONST, {.i64 = 1 }, 0, 0, FLAGS, "force_oar" },
         { "increase", NULL, 0, AV_OPT_TYPE_CONST, {.i64 = 2 }, 0, 0, FLAGS, "force_oar" },
-<<<<<<< HEAD
-    { "force_divisible_by", "enforce that the output resolution is divisible by a defined integer when force_original_aspect_ratio is used", OFFSET(force_divisible_by), AV_OPT_TYPE_INT, { .i64 = 1}, 1, 256, FLAGS },
-=======
     { "force_divisible_by", "enforce that the output resolution is divisible by a defined integer when force_original_aspect_ratio is used", OFFSET(force_divisible_by), AV_OPT_TYPE_INT, { .i64 = 1 }, 1, 256, FLAGS },
->>>>>>> d2dcb113
     { NULL },
 };
 
