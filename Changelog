--- conflicted
+++ resolved
@@ -5,6 +5,7 @@
 - Icecast protocol
 - ported lenscorrection filter from frei0r filter
 - large optimizations in dctdnoiz to make it usable
+- request icecast metadata by default
 
 
 version 2.3:
@@ -31,7 +32,6 @@
 - libx264 reference frames count limiting depending on level
 - native Opus decoder
 - display matrix export and rotation api
-<<<<<<< HEAD
 - WebVTT encoder
 - showcqt multimedia filter
 - zoompan filter
@@ -43,11 +43,6 @@
 - Samba protocol (via libsmbclient)
 - WebM DASH Manifest muxer
 - libfribidi support in drawtext
-=======
-- drop avserver, it was unmaintained for years and largely broken
-- Icecast protocol
-- request icecast metadata by default
->>>>>>> 7e38903b
 
 
 version 2.2:
