#!/bin/sh

SRC_PATH="${1}"
DOXYFILE="${2}"

shift 2

doxygen - <<EOF
@INCLUDE        = ${DOXYFILE}
INPUT           = $@
<<<<<<< HEAD
=======
EXAMPLE_PATH    = ${SRC_PATH}/
HTML_HEADER     = ${SRC_PATH}/doc/doxy/header.html
HTML_FOOTER     = ${SRC_PATH}/doc/doxy/footer.html
HTML_STYLESHEET = ${SRC_PATH}/doc/doxy/doxy_stylesheet.css
>>>>>>> 19d31278
EOF<|MERGE_RESOLUTION|>--- conflicted
+++ resolved
@@ -8,11 +8,5 @@
 doxygen - <<EOF
 @INCLUDE        = ${DOXYFILE}
 INPUT           = $@
-<<<<<<< HEAD
-=======
 EXAMPLE_PATH    = ${SRC_PATH}/
-HTML_HEADER     = ${SRC_PATH}/doc/doxy/header.html
-HTML_FOOTER     = ${SRC_PATH}/doc/doxy/footer.html
-HTML_STYLESHEET = ${SRC_PATH}/doc/doxy/doxy_stylesheet.css
->>>>>>> 19d31278
 EOF