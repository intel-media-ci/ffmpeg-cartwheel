--- conflicted
+++ resolved
@@ -38,11 +38,7 @@
 #define _LINUX_TIME_H 1
 #include <linux/videodev.h>
 #include <time.h>
-<<<<<<< HEAD
-#include <strings.h>
 #include "avdevice.h"
-=======
->>>>>>> f2bd8a07
 
 typedef struct {
     AVClass *class;
