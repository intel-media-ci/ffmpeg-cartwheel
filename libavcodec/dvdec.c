/*
 * DV decoder
 * Copyright (c) 2002 Fabrice Bellard
 * Copyright (c) 2004 Roman Shaposhnik
 *
 * 50 Mbps (DVCPRO50) support
 * Copyright (c) 2006 Daniel Maas <dmaas@maasdigital.com>
 *
 * 100 Mbps (DVCPRO HD) support
 * Initial code by Daniel Maas <dmaas@maasdigital.com> (funded by BBC R&D)
 * Final code by Roman Shaposhnik
 *
 * Many thanks to Dan Dennedy <dan@dennedy.org> for providing wealth
 * of DV technical info.
 *
 * This file is part of FFmpeg.
 *
 * FFmpeg is free software; you can redistribute it and/or
 * modify it under the terms of the GNU Lesser General Public
 * License as published by the Free Software Foundation; either
 * version 2.1 of the License, or (at your option) any later version.
 *
 * FFmpeg is distributed in the hope that it will be useful,
 * but WITHOUT ANY WARRANTY; without even the implied warranty of
 * MERCHANTABILITY or FITNESS FOR A PARTICULAR PURPOSE.  See the GNU
 * Lesser General Public License for more details.
 *
 * You should have received a copy of the GNU Lesser General Public
 * License along with FFmpeg; if not, write to the Free Software
 * Foundation, Inc., 51 Franklin Street, Fifth Floor, Boston, MA 02110-1301 USA
 */

/**
 * @file
 * DV decoder
 */

#include "libavutil/avassert.h"
#include "libavutil/internal.h"
#include "libavutil/pixdesc.h"
#include "avcodec.h"
#include "internal.h"
#include "get_bits.h"
#include "put_bits.h"
#include "simple_idct.h"
#include "dvdata.h"
#include "dv.h"

typedef struct BlockInfo {
    const uint32_t *factor_table;
    const uint8_t *scan_table;
    uint8_t pos; /* position in block */
    void (*idct_put)(uint8_t *dest, int line_size, int16_t *block);
    uint8_t partial_bit_count;
    uint32_t partial_bit_buffer;
    int shift_offset;
} BlockInfo;

static const int dv_iweight_bits = 14;

/* decode AC coefficients */
static void dv_decode_ac(GetBitContext *gb, BlockInfo *mb, int16_t *block)
{
    int last_index = gb->size_in_bits;
    const uint8_t  *scan_table   = mb->scan_table;
    const uint32_t *factor_table = mb->factor_table;
    int pos               = mb->pos;
    int partial_bit_count = mb->partial_bit_count;
    int level, run, vlc_len, index;

    OPEN_READER(re, gb);
    UPDATE_CACHE(re, gb);

    /* if we must parse a partial VLC, we do it here */
    if (partial_bit_count > 0) {
        re_cache = re_cache >> partial_bit_count | mb->partial_bit_buffer;
        re_index -= partial_bit_count;
        mb->partial_bit_count = 0;
    }

    /* get the AC coefficients until last_index is reached */
    for (;;) {
        av_dlog(NULL, "%2d: bits=%04x index=%d\n", pos, SHOW_UBITS(re, gb, 16),
                re_index);
        /* our own optimized GET_RL_VLC */
        index   = NEG_USR32(re_cache, TEX_VLC_BITS);
        vlc_len = ff_dv_rl_vlc[index].len;
        if (vlc_len < 0) {
            index = NEG_USR32((unsigned)re_cache << TEX_VLC_BITS, -vlc_len) +
                    ff_dv_rl_vlc[index].level;
            vlc_len = TEX_VLC_BITS - vlc_len;
        }
        level = ff_dv_rl_vlc[index].level;
        run   = ff_dv_rl_vlc[index].run;

        /* gotta check if we're still within gb boundaries */
        if (re_index + vlc_len > last_index) {
            /* should be < 16 bits otherwise a codeword could have been parsed */
            mb->partial_bit_count = last_index - re_index;
            mb->partial_bit_buffer = re_cache & ~(-1u >> mb->partial_bit_count);
            re_index = last_index;
            break;
        }
        re_index += vlc_len;

        av_dlog(NULL, "run=%d level=%d\n", run, level);
        pos += run;
        if (pos >= 64)
            break;

        level = (level * factor_table[pos] + (1 << (dv_iweight_bits - 1))) >> dv_iweight_bits;
        block[scan_table[pos]] = level;

        UPDATE_CACHE(re, gb);
    }
    CLOSE_READER(re, gb);
    mb->pos = pos;
}

static inline void bit_copy(PutBitContext *pb, GetBitContext *gb)
{
    int bits_left = get_bits_left(gb);
    while (bits_left >= MIN_CACHE_BITS) {
        put_bits(pb, MIN_CACHE_BITS, get_bits(gb, MIN_CACHE_BITS));
        bits_left -= MIN_CACHE_BITS;
    }
    if (bits_left > 0) {
        put_bits(pb, bits_left, get_bits(gb, bits_left));
    }
}

/* mb_x and mb_y are in units of 8 pixels */
static int dv_decode_video_segment(AVCodecContext *avctx, void *arg)
{
    DVVideoContext *s = avctx->priv_data;
    DVwork_chunk *work_chunk = arg;
    int quant, dc, dct_mode, class1, j;
    int mb_index, mb_x, mb_y, last_index;
    int y_stride, linesize;
    int16_t *block, *block1;
    int c_offset;
    uint8_t *y_ptr;
    const uint8_t *buf_ptr;
    PutBitContext pb, vs_pb;
    GetBitContext gb;
    BlockInfo mb_data[5 * DV_MAX_BPM], *mb, *mb1;
    LOCAL_ALIGNED_16(int16_t, sblock, [5*DV_MAX_BPM], [64]);
    LOCAL_ALIGNED_16(uint8_t, mb_bit_buffer, [  80 + FF_INPUT_BUFFER_PADDING_SIZE]); /* allow some slack */
    LOCAL_ALIGNED_16(uint8_t, vs_bit_buffer, [5*80 + FF_INPUT_BUFFER_PADDING_SIZE]); /* allow some slack */
    const int log2_blocksize = 3-s->avctx->lowres;
    int is_field_mode[5];

    av_assert1((((int)mb_bit_buffer) & 7) == 0);
    av_assert1((((int)vs_bit_buffer) & 7) == 0);

    memset(sblock, 0, 5*DV_MAX_BPM*sizeof(*sblock));

    /* pass 1: read DC and AC coefficients in blocks */
    buf_ptr = &s->buf[work_chunk->buf_offset*80];
    block1  = &sblock[0][0];
    mb1     = mb_data;
    init_put_bits(&vs_pb, vs_bit_buffer, 5 * 80);
    for (mb_index = 0; mb_index < 5; mb_index++, mb1 += s->sys->bpm, block1 += s->sys->bpm * 64) {
        /* skip header */
        quant = buf_ptr[3] & 0x0f;
        buf_ptr += 4;
        init_put_bits(&pb, mb_bit_buffer, 80);
        mb    = mb1;
        block = block1;
        is_field_mode[mb_index] = 0;
        for (j = 0; j < s->sys->bpm; j++) {
            last_index = s->sys->block_sizes[j];
            init_get_bits(&gb, buf_ptr, last_index);

            /* get the DC */
            dc       = get_sbits(&gb, 9);
            dct_mode = get_bits1(&gb);
            class1   = get_bits(&gb, 2);
            if (DV_PROFILE_IS_HD(s->sys)) {
                mb->idct_put     = s->idct_put[0];
                mb->scan_table   = s->dv_zigzag[0];
                mb->factor_table = &s->sys->idct_factor[(j >= 4)*4*16*64 + class1*16*64 + quant*64];
                is_field_mode[mb_index] |= !j && dct_mode;
            } else {
                mb->idct_put     = s->idct_put[dct_mode && log2_blocksize == 3];
                mb->scan_table   = s->dv_zigzag[dct_mode];
                mb->factor_table = &s->sys->idct_factor[(class1 == 3)*2*22*64 + dct_mode*22*64 +
                                                        (quant + ff_dv_quant_offset[class1])*64];
            }
            dc = dc << 2;
            /* convert to unsigned because 128 is not added in the
               standard IDCT */
            dc += 1024;
            block[0] = dc;
            buf_ptr += last_index >> 3;
            mb->pos               = 0;
            mb->partial_bit_count = 0;

            av_dlog(avctx, "MB block: %d, %d ", mb_index, j);
            dv_decode_ac(&gb, mb, block);

            /* write the remaining bits in a new buffer only if the
               block is finished */
            if (mb->pos >= 64)
                bit_copy(&pb, &gb);

            block += 64;
            mb++;
        }

        /* pass 2: we can do it just after */
        av_dlog(avctx, "***pass 2 size=%d MB#=%d\n", put_bits_count(&pb), mb_index);
        block = block1;
        mb    = mb1;
        init_get_bits(&gb, mb_bit_buffer, put_bits_count(&pb));
        put_bits32(&pb, 0); // padding must be zeroed
        flush_put_bits(&pb);
        for (j = 0; j < s->sys->bpm; j++, block += 64, mb++) {
            if (mb->pos < 64 && get_bits_left(&gb) > 0) {
                dv_decode_ac(&gb, mb, block);
                /* if still not finished, no need to parse other blocks */
                if (mb->pos < 64)
                    break;
            }
        }
        /* all blocks are finished, so the extra bytes can be used at
           the video segment level */
        if (j >= s->sys->bpm)
            bit_copy(&vs_pb, &gb);
    }

    /* we need a pass over the whole video segment */
    av_dlog(avctx, "***pass 3 size=%d\n", put_bits_count(&vs_pb));
    block = &sblock[0][0];
    mb    = mb_data;
    init_get_bits(&gb, vs_bit_buffer, put_bits_count(&vs_pb));
    put_bits32(&vs_pb, 0); // padding must be zeroed
    flush_put_bits(&vs_pb);
    for (mb_index = 0; mb_index < 5; mb_index++) {
        for (j = 0; j < s->sys->bpm; j++) {
            if (mb->pos < 64 && get_bits_left(&gb) > 0) {
                av_dlog(avctx, "start %d:%d\n", mb_index, j);
                dv_decode_ac(&gb, mb, block);
            }
            if (mb->pos >= 64 && mb->pos < 127)
                av_log(avctx, AV_LOG_ERROR, "AC EOB marker is absent pos=%d\n", mb->pos);
            block += 64;
            mb++;
        }
    }

    /* compute idct and place blocks */
    block = &sblock[0][0];
    mb    = mb_data;
    for (mb_index = 0; mb_index < 5; mb_index++) {
        dv_calculate_mb_xy(s, work_chunk, mb_index, &mb_x, &mb_y);

        /* idct_put'ting luminance */
        if ((s->sys->pix_fmt == AV_PIX_FMT_YUV420P) ||
            (s->sys->pix_fmt == AV_PIX_FMT_YUV411P && mb_x >= (704 / 8)) ||
            (s->sys->height >= 720 && mb_y != 134)) {
            y_stride = (s->frame->linesize[0] << ((!is_field_mode[mb_index]) * log2_blocksize));
        } else {
            y_stride = (2 << log2_blocksize);
        }
        y_ptr = s->frame->data[0] + ((mb_y * s->frame->linesize[0] + mb_x) << log2_blocksize);
        linesize = s->frame->linesize[0] << is_field_mode[mb_index];
        mb[0]    .idct_put(y_ptr                                   , linesize, block + 0*64);
        if (s->sys->video_stype == 4) { /* SD 422 */
            mb[2].idct_put(y_ptr + (1 << log2_blocksize)           , linesize, block + 2*64);
        } else {
            mb[1].idct_put(y_ptr + (1 << log2_blocksize)           , linesize, block + 1*64);
            mb[2].idct_put(y_ptr                         + y_stride, linesize, block + 2*64);
            mb[3].idct_put(y_ptr + (1 << log2_blocksize) + y_stride, linesize, block + 3*64);
        }
        mb += 4;
        block += 4*64;

        /* idct_put'ting chrominance */
        c_offset = (((mb_y >>  (s->sys->pix_fmt == AV_PIX_FMT_YUV420P)) * s->frame->linesize[1] +
                     (mb_x >> ((s->sys->pix_fmt == AV_PIX_FMT_YUV411P) ? 2 : 1))) << log2_blocksize);
        for (j = 2; j; j--) {
            uint8_t *c_ptr = s->frame->data[j] + c_offset;
            if (s->sys->pix_fmt == AV_PIX_FMT_YUV411P && mb_x >= (704 / 8)) {
                  uint64_t aligned_pixels[64/8];
                  uint8_t *pixels = (uint8_t*)aligned_pixels;
                  uint8_t *c_ptr1, *ptr1;
                  int x, y;
                  mb->idct_put(pixels, 8, block);
<<<<<<< HEAD
                  for (y = 0; y < (1 << log2_blocksize); y++, c_ptr += s->picture.linesize[j], pixels += 8) {
                      ptr1   = pixels + ((1 << (log2_blocksize))>>1);
                      c_ptr1 = c_ptr + (s->picture.linesize[j] << log2_blocksize);
                      for (x = 0; x < (1 << FFMAX(log2_blocksize - 1, 0)); x++) {
=======
                  for (y = 0; y < (1 << log2_blocksize); y++, c_ptr += s->frame->linesize[j], pixels += 8) {
                      ptr1   = pixels + (1 << (log2_blocksize - 1));
                      c_ptr1 = c_ptr + (s->frame->linesize[j] << log2_blocksize);
                      for (x = 0; x < (1 << (log2_blocksize - 1)); x++) {
>>>>>>> d4f1188d
                          c_ptr[x]  = pixels[x];
                          c_ptr1[x] = ptr1[x];
                      }
                  }
                  block += 64; mb++;
            } else {
                  y_stride = (mb_y == 134) ? (1 << log2_blocksize) :
                                             s->frame->linesize[j] << ((!is_field_mode[mb_index]) * log2_blocksize);
                  linesize = s->frame->linesize[j] << is_field_mode[mb_index];
                  (mb++)->    idct_put(c_ptr           , linesize, block); block += 64;
                  if (s->sys->bpm == 8) {
                      (mb++)->idct_put(c_ptr + y_stride, linesize, block); block += 64;
                  }
            }
        }
    }
    return 0;
}

/* NOTE: exactly one frame must be given (120000 bytes for NTSC,
   144000 bytes for PAL - or twice those for 50Mbps) */
static int dvvideo_decode_frame(AVCodecContext *avctx,
                                 void *data, int *got_frame,
                                 AVPacket *avpkt)
{
    uint8_t *buf = avpkt->data;
    int buf_size = avpkt->size;
    DVVideoContext *s = avctx->priv_data;
    const uint8_t* vsc_pack;
    int apt, is16_9, ret;

    s->sys = avpriv_dv_frame_profile2(avctx, s->sys, buf, buf_size);
    if (!s->sys || buf_size < s->sys->frame_size || ff_dv_init_dynamic_tables(s->sys)) {
        av_log(avctx, AV_LOG_ERROR, "could not find dv frame profile\n");
        return -1; /* NOTE: we only accept several full frames */
    }

    s->frame            = data;
    s->frame->key_frame = 1;
    s->frame->pict_type = AV_PICTURE_TYPE_I;
    avctx->pix_fmt   = s->sys->pix_fmt;
    avctx->time_base = s->sys->time_base;

    ret = ff_set_dimensions(avctx, s->sys->width, s->sys->height);
    if (ret < 0)
        return ret;

<<<<<<< HEAD
    if ((ret = ff_get_buffer(avctx, &s->picture, 0)) < 0)
        return ret;
    s->picture.interlaced_frame = 1;
    s->picture.top_field_first  = 0;
=======
    if (ff_get_buffer(avctx, s->frame, 0) < 0) {
        av_log(avctx, AV_LOG_ERROR, "get_buffer() failed\n");
        return -1;
    }
    s->frame->interlaced_frame = 1;
    s->frame->top_field_first  = 0;
>>>>>>> d4f1188d

    /* Determine the codec's sample_aspect ratio and field order from the packet */
    vsc_pack = buf + 80*5 + 48 + 5;
    if ( *vsc_pack == dv_video_control ) {
        apt = buf[4] & 0x07;
        is16_9 = (vsc_pack[2] & 0x07) == 0x02 || (!apt && (vsc_pack[2] & 0x07) == 0x07);
        avctx->sample_aspect_ratio = s->sys->sar[is16_9];
        s->picture.top_field_first = !(vsc_pack[3] & 0x40);
    }

    s->buf = buf;
    avctx->execute(avctx, dv_decode_video_segment, s->sys->work_chunks, NULL,
                   dv_work_pool_size(s->sys), sizeof(DVwork_chunk));

    emms_c();

    /* return image */
    *got_frame = 1;

    return s->sys->frame_size;
}

AVCodec ff_dvvideo_decoder = {
    .name           = "dvvideo",
    .long_name      = NULL_IF_CONFIG_SMALL("DV (Digital Video)"),
    .type           = AVMEDIA_TYPE_VIDEO,
    .id             = AV_CODEC_ID_DVVIDEO,
    .priv_data_size = sizeof(DVVideoContext),
    .init           = ff_dvvideo_init,
    .decode         = dvvideo_decode_frame,
    .capabilities   = CODEC_CAP_DR1 | CODEC_CAP_SLICE_THREADS,
    .max_lowres     = 3,
};<|MERGE_RESOLUTION|>--- conflicted
+++ resolved
@@ -287,17 +287,10 @@
                   uint8_t *c_ptr1, *ptr1;
                   int x, y;
                   mb->idct_put(pixels, 8, block);
-<<<<<<< HEAD
-                  for (y = 0; y < (1 << log2_blocksize); y++, c_ptr += s->picture.linesize[j], pixels += 8) {
+                  for (y = 0; y < (1 << log2_blocksize); y++, c_ptr += s->frame->linesize[j], pixels += 8) {
                       ptr1   = pixels + ((1 << (log2_blocksize))>>1);
-                      c_ptr1 = c_ptr + (s->picture.linesize[j] << log2_blocksize);
+                      c_ptr1 = c_ptr + (s->frame->linesize[j] << log2_blocksize);
                       for (x = 0; x < (1 << FFMAX(log2_blocksize - 1, 0)); x++) {
-=======
-                  for (y = 0; y < (1 << log2_blocksize); y++, c_ptr += s->frame->linesize[j], pixels += 8) {
-                      ptr1   = pixels + (1 << (log2_blocksize - 1));
-                      c_ptr1 = c_ptr + (s->frame->linesize[j] << log2_blocksize);
-                      for (x = 0; x < (1 << (log2_blocksize - 1)); x++) {
->>>>>>> d4f1188d
                           c_ptr[x]  = pixels[x];
                           c_ptr1[x] = ptr1[x];
                       }
@@ -345,19 +338,10 @@
     if (ret < 0)
         return ret;
 
-<<<<<<< HEAD
-    if ((ret = ff_get_buffer(avctx, &s->picture, 0)) < 0)
+    if ((ret = ff_get_buffer(avctx, s->frame, 0)) < 0)
         return ret;
-    s->picture.interlaced_frame = 1;
-    s->picture.top_field_first  = 0;
-=======
-    if (ff_get_buffer(avctx, s->frame, 0) < 0) {
-        av_log(avctx, AV_LOG_ERROR, "get_buffer() failed\n");
-        return -1;
-    }
     s->frame->interlaced_frame = 1;
     s->frame->top_field_first  = 0;
->>>>>>> d4f1188d
 
     /* Determine the codec's sample_aspect ratio and field order from the packet */
     vsc_pack = buf + 80*5 + 48 + 5;
@@ -365,7 +349,7 @@
         apt = buf[4] & 0x07;
         is16_9 = (vsc_pack[2] & 0x07) == 0x02 || (!apt && (vsc_pack[2] & 0x07) == 0x07);
         avctx->sample_aspect_ratio = s->sys->sar[is16_9];
-        s->picture.top_field_first = !(vsc_pack[3] & 0x40);
+        s->frame->top_field_first = !(vsc_pack[3] & 0x40);
     }
 
     s->buf = buf;
