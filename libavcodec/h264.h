/*
 * H.26L/H.264/AVC/JVT/14496-10/... encoder/decoder
 * Copyright (c) 2003 Michael Niedermayer <michaelni@gmx.at>
 *
 * This file is part of FFmpeg.
 *
 * FFmpeg is free software; you can redistribute it and/or
 * modify it under the terms of the GNU Lesser General Public
 * License as published by the Free Software Foundation; either
 * version 2.1 of the License, or (at your option) any later version.
 *
 * FFmpeg is distributed in the hope that it will be useful,
 * but WITHOUT ANY WARRANTY; without even the implied warranty of
 * MERCHANTABILITY or FITNESS FOR A PARTICULAR PURPOSE.  See the GNU
 * Lesser General Public License for more details.
 *
 * You should have received a copy of the GNU Lesser General Public
 * License along with FFmpeg; if not, write to the Free Software
 * Foundation, Inc., 51 Franklin Street, Fifth Floor, Boston, MA 02110-1301 USA
 */

/**
 * @file
 * H.264 / AVC / MPEG4 part10 codec.
 * @author Michael Niedermayer <michaelni@gmx.at>
 */

#ifndef AVCODEC_H264_H
#define AVCODEC_H264_H

#include "libavutil/intreadwrite.h"
#include "cabac.h"
#include "error_resilience.h"
#include "get_bits.h"
#include "h264chroma.h"
#include "h264dsp.h"
#include "h264pred.h"
#include "h264qpel.h"
#include "internal.h"
#include "mpegutils.h"
#include "parser.h"
#include "qpeldsp.h"
#include "rectangle.h"
#include "videodsp.h"

#define H264_MAX_PICTURE_COUNT 36
#define H264_MAX_THREADS       32

#define MAX_SPS_COUNT          32
#define MAX_PPS_COUNT         256

#define MAX_MMCO_COUNT         66

#define MAX_DELAYED_PIC_COUNT  16

#define MAX_MBPAIR_SIZE (256*1024) // a tighter bound could be calculated if someone cares about a few bytes

/* Compiling in interlaced support reduces the speed
 * of progressive decoding by about 2%. */
#define ALLOW_INTERLACE

#define FMO 0

/**
 * The maximum number of slices supported by the decoder.
 * must be a power of 2
 */
#define MAX_SLICES 32

#ifdef ALLOW_INTERLACE
#define MB_MBAFF(h)    (h)->mb_mbaff
#define MB_FIELD(sl)  (sl)->mb_field_decoding_flag
#define FRAME_MBAFF(h) (h)->mb_aff_frame
#define FIELD_PICTURE(h) ((h)->picture_structure != PICT_FRAME)
#define LEFT_MBS 2
#define LTOP     0
#define LBOT     1
#define LEFT(i)  (i)
#else
#define MB_MBAFF(h)      0
#define MB_FIELD(sl)     0
#define FRAME_MBAFF(h)   0
#define FIELD_PICTURE(h) 0
#undef  IS_INTERLACED
#define IS_INTERLACED(mb_type) 0
#define LEFT_MBS 1
#define LTOP     0
#define LBOT     0
#define LEFT(i)  0
#endif
#define FIELD_OR_MBAFF_PICTURE(h) (FRAME_MBAFF(h) || FIELD_PICTURE(h))

#ifndef CABAC
#define CABAC(h) (h)->pps.cabac
#endif

#define CHROMA(h)    ((h)->sps.chroma_format_idc)
#define CHROMA422(h) ((h)->sps.chroma_format_idc == 2)
#define CHROMA444(h) ((h)->sps.chroma_format_idc == 3)

#define EXTENDED_SAR       255

#define MB_TYPE_REF0       MB_TYPE_ACPRED // dirty but it fits in 16 bit
#define MB_TYPE_8x8DCT     0x01000000
#define IS_REF0(a)         ((a) & MB_TYPE_REF0)
#define IS_8x8DCT(a)       ((a) & MB_TYPE_8x8DCT)

#define QP_MAX_NUM (51 + 6*6)           // The maximum supported qp

/* NAL unit types */
enum {
    NAL_SLICE           = 1,
    NAL_DPA             = 2,
    NAL_DPB             = 3,
    NAL_DPC             = 4,
    NAL_IDR_SLICE       = 5,
    NAL_SEI             = 6,
    NAL_SPS             = 7,
    NAL_PPS             = 8,
    NAL_AUD             = 9,
    NAL_END_SEQUENCE    = 10,
    NAL_END_STREAM      = 11,
    NAL_FILLER_DATA     = 12,
    NAL_SPS_EXT         = 13,
    NAL_AUXILIARY_SLICE = 19,
    NAL_FF_IGNORE       = 0xff0f001,
};

/**
 * SEI message types
 */
typedef enum {
    SEI_TYPE_BUFFERING_PERIOD       = 0,   ///< buffering period (H.264, D.1.1)
    SEI_TYPE_PIC_TIMING             = 1,   ///< picture timing
    SEI_TYPE_USER_DATA_ITU_T_T35    = 4,   ///< user data registered by ITU-T Recommendation T.35
    SEI_TYPE_USER_DATA_UNREGISTERED = 5,   ///< unregistered user data
    SEI_TYPE_RECOVERY_POINT         = 6,   ///< recovery point (frame # to decoder sync)
    SEI_TYPE_FRAME_PACKING          = 45,  ///< frame packing arrangement
    SEI_TYPE_DISPLAY_ORIENTATION    = 47,  ///< display orientation
} SEI_Type;

/**
 * pic_struct in picture timing SEI message
 */
typedef enum {
    SEI_PIC_STRUCT_FRAME             = 0, ///<  0: %frame
    SEI_PIC_STRUCT_TOP_FIELD         = 1, ///<  1: top field
    SEI_PIC_STRUCT_BOTTOM_FIELD      = 2, ///<  2: bottom field
    SEI_PIC_STRUCT_TOP_BOTTOM        = 3, ///<  3: top field, bottom field, in that order
    SEI_PIC_STRUCT_BOTTOM_TOP        = 4, ///<  4: bottom field, top field, in that order
    SEI_PIC_STRUCT_TOP_BOTTOM_TOP    = 5, ///<  5: top field, bottom field, top field repeated, in that order
    SEI_PIC_STRUCT_BOTTOM_TOP_BOTTOM = 6, ///<  6: bottom field, top field, bottom field repeated, in that order
    SEI_PIC_STRUCT_FRAME_DOUBLING    = 7, ///<  7: %frame doubling
    SEI_PIC_STRUCT_FRAME_TRIPLING    = 8  ///<  8: %frame tripling
} SEI_PicStructType;

/**
 * frame_packing_arrangement types
 */
typedef enum {
    SEI_FPA_TYPE_CHECKERBOARD        = 0,
    SEI_FPA_TYPE_INTERLEAVE_COLUMN   = 1,
    SEI_FPA_TYPE_INTERLEAVE_ROW      = 2,
    SEI_FPA_TYPE_SIDE_BY_SIDE        = 3,
    SEI_FPA_TYPE_TOP_BOTTOM          = 4,
    SEI_FPA_TYPE_INTERLEAVE_TEMPORAL = 5,
    SEI_FPA_TYPE_2D                  = 6,
} SEI_FpaType;

/**
 * Sequence parameter set
 */
typedef struct SPS {
    unsigned int sps_id;
    int profile_idc;
    int level_idc;
    int chroma_format_idc;
    int transform_bypass;              ///< qpprime_y_zero_transform_bypass_flag
    int log2_max_frame_num;            ///< log2_max_frame_num_minus4 + 4
    int poc_type;                      ///< pic_order_cnt_type
    int log2_max_poc_lsb;              ///< log2_max_pic_order_cnt_lsb_minus4
    int delta_pic_order_always_zero_flag;
    int offset_for_non_ref_pic;
    int offset_for_top_to_bottom_field;
    int poc_cycle_length;              ///< num_ref_frames_in_pic_order_cnt_cycle
    int ref_frame_count;               ///< num_ref_frames
    int gaps_in_frame_num_allowed_flag;
    int mb_width;                      ///< pic_width_in_mbs_minus1 + 1
    int mb_height;                     ///< pic_height_in_map_units_minus1 + 1
    int frame_mbs_only_flag;
    int mb_aff;                        ///< mb_adaptive_frame_field_flag
    int direct_8x8_inference_flag;
    int crop;                          ///< frame_cropping_flag

    /* those 4 are already in luma samples */
    unsigned int crop_left;            ///< frame_cropping_rect_left_offset
    unsigned int crop_right;           ///< frame_cropping_rect_right_offset
    unsigned int crop_top;             ///< frame_cropping_rect_top_offset
    unsigned int crop_bottom;          ///< frame_cropping_rect_bottom_offset
    int vui_parameters_present_flag;
    AVRational sar;
    int video_signal_type_present_flag;
    int full_range;
    int colour_description_present_flag;
    enum AVColorPrimaries color_primaries;
    enum AVColorTransferCharacteristic color_trc;
    enum AVColorSpace colorspace;
    int timing_info_present_flag;
    uint32_t num_units_in_tick;
    uint32_t time_scale;
    int fixed_frame_rate_flag;
    short offset_for_ref_frame[256]; // FIXME dyn aloc?
    int bitstream_restriction_flag;
    int num_reorder_frames;
    int scaling_matrix_present;
    uint8_t scaling_matrix4[6][16];
    uint8_t scaling_matrix8[6][64];
    int nal_hrd_parameters_present_flag;
    int vcl_hrd_parameters_present_flag;
    int pic_struct_present_flag;
    int time_offset_length;
    int cpb_cnt;                          ///< See H.264 E.1.2
    int initial_cpb_removal_delay_length; ///< initial_cpb_removal_delay_length_minus1 + 1
    int cpb_removal_delay_length;         ///< cpb_removal_delay_length_minus1 + 1
    int dpb_output_delay_length;          ///< dpb_output_delay_length_minus1 + 1
    int bit_depth_luma;                   ///< bit_depth_luma_minus8 + 8
    int bit_depth_chroma;                 ///< bit_depth_chroma_minus8 + 8
    int residual_color_transform_flag;    ///< residual_colour_transform_flag
    int constraint_set_flags;             ///< constraint_set[0-3]_flag
    int new;                              ///< flag to keep track if the decoder context needs re-init due to changed SPS
} SPS;

/**
 * Picture parameter set
 */
typedef struct PPS {
    unsigned int sps_id;
    int cabac;                  ///< entropy_coding_mode_flag
    int pic_order_present;      ///< pic_order_present_flag
    int slice_group_count;      ///< num_slice_groups_minus1 + 1
    int mb_slice_group_map_type;
    unsigned int ref_count[2];  ///< num_ref_idx_l0/1_active_minus1 + 1
    int weighted_pred;          ///< weighted_pred_flag
    int weighted_bipred_idc;
    int init_qp;                ///< pic_init_qp_minus26 + 26
    int init_qs;                ///< pic_init_qs_minus26 + 26
    int chroma_qp_index_offset[2];
    int deblocking_filter_parameters_present; ///< deblocking_filter_parameters_present_flag
    int constrained_intra_pred;     ///< constrained_intra_pred_flag
    int redundant_pic_cnt_present;  ///< redundant_pic_cnt_present_flag
    int transform_8x8_mode;         ///< transform_8x8_mode_flag
    uint8_t scaling_matrix4[6][16];
    uint8_t scaling_matrix8[6][64];
    uint8_t chroma_qp_table[2][QP_MAX_NUM+1];  ///< pre-scaled (with chroma_qp_index_offset) version of qp_table
    int chroma_qp_diff;
} PPS;

/**
 * Frame Packing Arrangement Type
 */
typedef struct FPA {
    int         frame_packing_arrangement_id;
    int         frame_packing_arrangement_cancel_flag; ///< is previous arrangement canceled, -1 if never received
    SEI_FpaType frame_packing_arrangement_type;
    int         frame_packing_arrangement_repetition_period;
    int         content_interpretation_type;
    int         quincunx_sampling_flag;
} FPA;

/**
 * Memory management control operation opcode.
 */
typedef enum MMCOOpcode {
    MMCO_END = 0,
    MMCO_SHORT2UNUSED,
    MMCO_LONG2UNUSED,
    MMCO_SHORT2LONG,
    MMCO_SET_MAX_LONG,
    MMCO_RESET,
    MMCO_LONG,
} MMCOOpcode;

/**
 * Memory management control operation.
 */
typedef struct MMCO {
    MMCOOpcode opcode;
    int short_pic_num;  ///< pic_num without wrapping (pic_num & max_pic_num)
    int long_arg;       ///< index, pic_num, or num long refs depending on opcode
} MMCO;

typedef struct H264Picture {
<<<<<<< HEAD
    struct AVFrame f;
    uint8_t avframe_padding[1024]; // hack to allow linking to a avutil with larger AVFrame
=======
    AVFrame *f;
>>>>>>> a0f29460
    ThreadFrame tf;

    AVBufferRef *qscale_table_buf;
    int8_t *qscale_table;

    AVBufferRef *motion_val_buf[2];
    int16_t (*motion_val[2])[2];

    AVBufferRef *mb_type_buf;
    uint32_t *mb_type;

    AVBufferRef *hwaccel_priv_buf;
    void *hwaccel_picture_private; ///< hardware accelerator private data

    AVBufferRef *ref_index_buf[2];
    int8_t *ref_index[2];

    int field_poc[2];       ///< top/bottom POC
    int poc;                ///< frame POC
    int frame_num;          ///< frame_num (raw frame_num from slice header)
    int mmco_reset;         /**< MMCO_RESET set this 1. Reordering code must
                                 not mix pictures before and after MMCO_RESET. */
    int pic_id;             /**< pic_num (short -> no wrap version of pic_num,
                                 pic_num & max_pic_num; long -> long_pic_num) */
    int long_ref;           ///< 1->long term reference 0->short term reference
    int ref_poc[2][2][32];  ///< POCs of the frames/fields used as reference (FIXME need per slice)
    int ref_count[2][2];    ///< number of entries in ref_poc         (FIXME need per slice)
    int mbaff;              ///< 1 -> MBAFF frame 0-> not MBAFF
    int field_picture;      ///< whether or not picture was encoded in separate fields

    int reference;
    int recovered;          ///< picture at IDR or recovery point + recovery count
    int invalid_gap;
    int sei_recovery_frame_cnt;

    int crop;
    int crop_left;
    int crop_top;
} H264Picture;

typedef struct H264Ref {
    uint8_t *data[3];
    int linesize[3];

    int reference;
    int poc;
    int pic_id;

    H264Picture *parent;
} H264Ref;

typedef struct H264SliceContext {
    struct H264Context *h264;
    GetBitContext gb;
    ERContext er;

    int slice_num;
    int slice_type;
    int slice_type_nos;         ///< S free slice type (SI/SP are remapped to I/P)
    int slice_type_fixed;

    int qscale;
    int chroma_qp[2];   // QPc
    int qp_thresh;      ///< QP threshold to skip loopfilter
    int last_qscale_diff;

    // deblock
    int deblocking_filter;          ///< disable_deblocking_filter_idc with 1 <-> 0
    int slice_alpha_c0_offset;
    int slice_beta_offset;

    // Weighted pred stuff
    int use_weight;
    int use_weight_chroma;
    int luma_log2_weight_denom;
    int chroma_log2_weight_denom;
    int luma_weight_flag[2];    ///< 7.4.3.2 luma_weight_lX_flag
    int chroma_weight_flag[2];  ///< 7.4.3.2 chroma_weight_lX_flag
    // The following 2 can be changed to int8_t but that causes 10cpu cycles speedloss
    int luma_weight[48][2][2];
    int chroma_weight[48][2][2][2];
    int implicit_weight[48][48][2];

    int prev_mb_skipped;
    int next_mb_skipped;

    int chroma_pred_mode;
    int intra16x16_pred_mode;

    int8_t intra4x4_pred_mode_cache[5 * 8];
    int8_t(*intra4x4_pred_mode);

    int topleft_mb_xy;
    int top_mb_xy;
    int topright_mb_xy;
    int left_mb_xy[LEFT_MBS];

    int topleft_type;
    int top_type;
    int topright_type;
    int left_type[LEFT_MBS];

    const uint8_t *left_block;
    int topleft_partition;

    unsigned int topleft_samples_available;
    unsigned int top_samples_available;
    unsigned int topright_samples_available;
    unsigned int left_samples_available;

    ptrdiff_t linesize, uvlinesize;
    ptrdiff_t mb_linesize;  ///< may be equal to s->linesize or s->linesize * 2, for mbaff
    ptrdiff_t mb_uvlinesize;

    int mb_x, mb_y;
    int mb_xy;
    int resync_mb_x;
    int resync_mb_y;
    int mb_index_end;
    int mb_skip_run;
    int is_complex;

    int mb_field_decoding_flag;
    int mb_mbaff;               ///< mb_aff_frame && mb_field_decoding_flag

    int redundant_pic_count;

    /**
     * number of neighbors (top and/or left) that used 8x8 dct
     */
    int neighbor_transform_size;

    int direct_spatial_mv_pred;
    int col_parity;
    int col_fieldoff;

    int cbp;
    int top_cbp;
    int left_cbp;

    int dist_scale_factor[32];
    int dist_scale_factor_field[2][32];
    int map_col_to_list0[2][16 + 32];
    int map_col_to_list0_field[2][2][16 + 32];

    /**
     * num_ref_idx_l0/1_active_minus1 + 1
     */
    unsigned int ref_count[2];          ///< counts frames or fields, depending on current mb mode
    unsigned int list_count;
    H264Ref ref_list[2][48];        /**< 0..15: frame refs, 16..47: mbaff field refs.
                                         *   Reordered version of default_ref_list
                                         *   according to picture reordering in slice header */
    int ref2frm[MAX_SLICES][2][64];     ///< reference to frame number lists, used in the loop filter, the first 2 are for -2,-1

    const uint8_t *intra_pcm_ptr;
    int16_t *dc_val_base;

    uint8_t *bipred_scratchpad;
    uint8_t *edge_emu_buffer;
    uint8_t (*top_borders[2])[(16 * 3) * 2];
    int bipred_scratchpad_allocated;
    int edge_emu_buffer_allocated;
    int top_borders_allocated[2];

    /**
     * non zero coeff count cache.
     * is 64 if not available.
     */
    DECLARE_ALIGNED(8, uint8_t, non_zero_count_cache)[15 * 8];

    /**
     * Motion vector cache.
     */
    DECLARE_ALIGNED(16, int16_t, mv_cache)[2][5 * 8][2];
    DECLARE_ALIGNED(8,  int8_t, ref_cache)[2][5 * 8];
    DECLARE_ALIGNED(16, uint8_t, mvd_cache)[2][5 * 8][2];
    uint8_t direct_cache[5 * 8];

    DECLARE_ALIGNED(8, uint16_t, sub_mb_type)[4];

    ///< as a dct coefficient is int32_t in high depth, we need to reserve twice the space.
    DECLARE_ALIGNED(16, int16_t, mb)[16 * 48 * 2];
    DECLARE_ALIGNED(16, int16_t, mb_luma_dc)[3][16 * 2];
    ///< as mb is addressed by scantable[i] and scantable is uint8_t we can either
    ///< check that i is not too large or ensure that there is some unused stuff after mb
    int16_t mb_padding[256 * 2];

    uint8_t (*mvd_table[2])[2];

    /**
     * Cabac
     */
    CABACContext cabac;
    uint8_t cabac_state[1024];
    int cabac_init_idc;

    // rbsp buffer used for this slice
    uint8_t *rbsp_buffer;
    unsigned int rbsp_buffer_size;
} H264SliceContext;

/**
 * H264Context
 */
typedef struct H264Context {
    AVClass *av_class;
    AVCodecContext *avctx;
    VideoDSPContext vdsp;
    H264DSPContext h264dsp;
    H264ChromaContext h264chroma;
    H264QpelContext h264qpel;
    GetBitContext gb;

    H264Picture DPB[H264_MAX_PICTURE_COUNT];
    H264Picture *cur_pic_ptr;
    H264Picture cur_pic;
    H264Picture last_pic_for_ec;

    H264SliceContext *slice_ctx;
    int            nb_slice_ctx;

    int pixel_shift;    ///< 0 for 8-bit H264, 1 for high-bit-depth H264

    /* coded dimensions -- 16 * mb w/h */
    int width, height;
    int chroma_x_shift, chroma_y_shift;

    int droppable;
    int coded_picture_number;
    int low_delay;

    int context_initialized;
    int flags;
    int workaround_bugs;

    int8_t(*intra4x4_pred_mode);
    H264PredContext hpc;

    uint8_t (*non_zero_count)[48];

#define LIST_NOT_USED -1 // FIXME rename?
#define PART_NOT_AVAILABLE -2

    /**
     * block_offset[ 0..23] for frame macroblocks
     * block_offset[24..47] for field macroblocks
     */
    int block_offset[2 * (16 * 3)];

    uint32_t *mb2b_xy;  // FIXME are these 4 a good idea?
    uint32_t *mb2br_xy;
    int b_stride;       // FIXME use s->b4_stride


    unsigned current_sps_id; ///< id of the current SPS
    SPS sps; ///< current sps
    PPS pps; ///< current pps

    int au_pps_id; ///< pps_id of current access unit

    uint32_t dequant4_buffer[6][QP_MAX_NUM + 1][16]; // FIXME should these be moved down?
    uint32_t dequant8_buffer[6][QP_MAX_NUM + 1][64];
    uint32_t(*dequant4_coeff[6])[16];
    uint32_t(*dequant8_coeff[6])[64];

    uint16_t *slice_table;      ///< slice_table_base + 2*mb_stride + 1

    // interlacing specific flags
    int mb_aff_frame;
    int picture_structure;
    int first_field;

    uint8_t *list_counts;               ///< Array of list_count per MB specifying the slice type

    /* 0x100 -> non null luma_dc, 0x80/0x40 -> non null chroma_dc (cb/cr), 0x?0 -> chroma_cbp(0, 1, 2), 0x0? luma_cbp */
    uint16_t *cbp_table;

    /* chroma_pred_mode for i4x4 or i16x16, else 0 */
    uint8_t *chroma_pred_mode_table;
    uint8_t (*mvd_table[2])[2];
    uint8_t *direct_table;

    uint8_t zigzag_scan[16];
    uint8_t zigzag_scan8x8[64];
    uint8_t zigzag_scan8x8_cavlc[64];
    uint8_t field_scan[16];
    uint8_t field_scan8x8[64];
    uint8_t field_scan8x8_cavlc[64];
    uint8_t zigzag_scan_q0[16];
    uint8_t zigzag_scan8x8_q0[64];
    uint8_t zigzag_scan8x8_cavlc_q0[64];
    uint8_t field_scan_q0[16];
    uint8_t field_scan8x8_q0[64];
    uint8_t field_scan8x8_cavlc_q0[64];

    int x264_build;

    int mb_y;
    int mb_height, mb_width;
    int mb_stride;
    int mb_num;

    // =============================================================
    // Things below are not used in the MB or more inner code

    int nal_ref_idc;
    int nal_unit_type;

    /**
     * Used to parse AVC variant of h264
     */
    int is_avc;           ///< this flag is != 0 if codec is avc1
    int nal_length_size;  ///< Number of bytes used for nal length (1, 2 or 4)

    int bit_depth_luma;         ///< luma bit depth from sps to detect changes
    int chroma_format_idc;      ///< chroma format from sps to detect changes

    SPS *sps_buffers[MAX_SPS_COUNT];
    PPS *pps_buffers[MAX_PPS_COUNT];

    int dequant_coeff_pps;      ///< reinit tables when pps changes

    uint16_t *slice_table_base;

    // POC stuff
    int poc_lsb;
    int poc_msb;
    int delta_poc_bottom;
    int delta_poc[2];
    int frame_num;
    int prev_poc_msb;           ///< poc_msb of the last reference pic for POC type 0
    int prev_poc_lsb;           ///< poc_lsb of the last reference pic for POC type 0
    int frame_num_offset;       ///< for POC type 2
    int prev_frame_num_offset;  ///< for POC type 2
    int prev_frame_num;         ///< frame_num of the last pic for POC type 1/2

    /**
     * frame_num for frames or 2 * frame_num + 1 for field pics.
     */
    int curr_pic_num;

    /**
     * max_frame_num or 2 * max_frame_num for field pics.
     */
    int max_pic_num;

    H264Ref default_ref_list[2][32]; ///< base reference list for all slices of a coded picture
    H264Picture *short_ref[32];
    H264Picture *long_ref[32];
    H264Picture *delayed_pic[MAX_DELAYED_PIC_COUNT + 2]; // FIXME size?
    int last_pocs[MAX_DELAYED_PIC_COUNT];
    H264Picture *next_output_pic;
    int next_outputed_poc;

    /**
     * memory management control operations buffer.
     */
    MMCO mmco[MAX_MMCO_COUNT];
    int mmco_index;
    int mmco_reset;

    int long_ref_count;     ///< number of actual long term references
    int short_ref_count;    ///< number of actual short term references

    /**
     * @name Members for slice based multithreading
     * @{
     */
    /**
     * current slice number, used to initialize slice_num of each thread/context
     */
    int current_slice;

    /**
     * Max number of threads / contexts.
     * This is equal to AVCodecContext.thread_count unless
     * multithreaded decoding is impossible, in which case it is
     * reduced to 1.
     */
    int max_contexts;

    int slice_context_count;

    /**
     *  1 if the single thread fallback warning has already been
     *  displayed, 0 otherwise.
     */
    int single_decode_warning;

    enum AVPictureType pict_type;

    int last_slice_type;
    unsigned int last_ref_count[2];
    /** @} */

    /**
     * pic_struct in picture timing SEI message
     */
    SEI_PicStructType sei_pic_struct;

    /**
     * Complement sei_pic_struct
     * SEI_PIC_STRUCT_TOP_BOTTOM and SEI_PIC_STRUCT_BOTTOM_TOP indicate interlaced frames.
     * However, soft telecined frames may have these values.
     * This is used in an attempt to flag soft telecine progressive.
     */
    int prev_interlaced_frame;

    /**
     * frame_packing_arrangment SEI message
     */
    int sei_frame_packing_present;
    int frame_packing_arrangement_type;
    int content_interpretation_type;
    int quincunx_subsampling;

    /**
     * display orientation SEI message
     */
    int sei_display_orientation_present;
    int sei_anticlockwise_rotation;
    int sei_hflip, sei_vflip;

    /**
     * Bit set of clock types for fields/frames in picture timing SEI message.
     * For each found ct_type, appropriate bit is set (e.g., bit 1 for
     * interlaced).
     */
    int sei_ct_type;

    /**
     * dpb_output_delay in picture timing SEI message, see H.264 C.2.2
     */
    int sei_dpb_output_delay;

    /**
     * cpb_removal_delay in picture timing SEI message, see H.264 C.1.2
     */
    int sei_cpb_removal_delay;

    /**
     * recovery_frame_cnt from SEI message
     *
     * Set to -1 if no recovery point SEI message found or to number of frames
     * before playback synchronizes. Frames having recovery point are key
     * frames.
     */
    int sei_recovery_frame_cnt;

    /**
     * Are the SEI recovery points looking valid.
     */
    int valid_recovery_point;

    FPA sei_fpa;

    /**
     * recovery_frame is the frame_num at which the next frame should
     * be fully constructed.
     *
     * Set to -1 when not expecting a recovery point.
     */
    int recovery_frame;

/**
 * We have seen an IDR, so all the following frames in coded order are correctly
 * decodable.
 */
#define FRAME_RECOVERED_IDR  (1 << 0)
/**
 * Sufficient number of frames have been decoded since a SEI recovery point,
 * so all the following frames in presentation order are correct.
 */
#define FRAME_RECOVERED_SEI  (1 << 1)

    int frame_recovered;    ///< Initial frame has been completely recovered

    int has_recovery_point;

    int missing_fields;


    // Timestamp stuff
    int sei_buffering_period_present;   ///< Buffering period SEI flag
    int initial_cpb_removal_delay[32];  ///< Initial timestamps for CPBs

    int cur_chroma_format_idc;
    int cur_bit_depth_luma;
    int16_t slice_row[MAX_SLICES]; ///< to detect when MAX_SLICES is too low

    uint8_t parse_history[6];
    int parse_history_count;
    int parse_last_mb;

    int enable_er;

    AVBufferPool *qscale_table_pool;
    AVBufferPool *mb_type_pool;
    AVBufferPool *motion_val_pool;
    AVBufferPool *ref_index_pool;

    /* Motion Estimation */
    qpel_mc_func (*qpel_put)[16];
    qpel_mc_func (*qpel_avg)[16];
} H264Context;

extern const uint8_t ff_h264_chroma_qp[7][QP_MAX_NUM + 1]; ///< One chroma qp table for each possible bit depth (8-14).
extern const uint16_t ff_h264_mb_sizes[4];

/**
 * Decode SEI
 */
int ff_h264_decode_sei(H264Context *h);

/**
 * Decode SPS
 */
int ff_h264_decode_seq_parameter_set(H264Context *h, int ignore_truncation);

/**
 * compute profile from sps
 */
int ff_h264_get_profile(SPS *sps);

/**
 * Decode PPS
 */
int ff_h264_decode_picture_parameter_set(H264Context *h, int bit_length);

/**
 * Decode a network abstraction layer unit.
 * @param consumed is the number of bytes used as input
 * @param length is the length of the array
 * @param dst_length is the number of decoded bytes FIXME here
 *                   or a decode rbsp tailing?
 * @return decoded bytes, might be src+1 if no escapes
 */
const uint8_t *ff_h264_decode_nal(H264Context *h, H264SliceContext *sl, const uint8_t *src,
                                  int *dst_length, int *consumed, int length);

/**
 * Free any data that may have been allocated in the H264 context
 * like SPS, PPS etc.
 */
void ff_h264_free_context(H264Context *h);

/**
 * Reconstruct bitstream slice_type.
 */
int ff_h264_get_slice_type(const H264SliceContext *sl);

/**
 * Allocate tables.
 * needs width/height
 */
int ff_h264_alloc_tables(H264Context *h);

/**
 * Fill the default_ref_list.
 */
int ff_h264_fill_default_ref_list(H264Context *h, H264SliceContext *sl);

int ff_h264_decode_ref_pic_list_reordering(H264Context *h, H264SliceContext *sl);
void ff_h264_fill_mbaff_ref_list(H264Context *h, H264SliceContext *sl);
void ff_h264_remove_all_refs(H264Context *h);

/**
 * Execute the reference picture marking (memory management control operations).
 */
int ff_h264_execute_ref_pic_marking(H264Context *h, MMCO *mmco, int mmco_count);

int ff_h264_decode_ref_pic_marking(H264Context *h, GetBitContext *gb,
                                   int first_slice);

int ff_generate_sliding_window_mmcos(H264Context *h, int first_slice);

/**
 * Check if the top & left blocks are available if needed & change the
 * dc mode so it only uses the available blocks.
 */
int ff_h264_check_intra4x4_pred_mode(const H264Context *h, H264SliceContext *sl);

/**
 * Check if the top & left blocks are available if needed & change the
 * dc mode so it only uses the available blocks.
 */
int ff_h264_check_intra_pred_mode(const H264Context *h, H264SliceContext *sl,
                                  int mode, int is_chroma);

void ff_h264_hl_decode_mb(const H264Context *h, H264SliceContext *sl);
int ff_h264_decode_extradata(H264Context *h, const uint8_t *buf, int size);
int ff_h264_decode_init(AVCodecContext *avctx);
void ff_h264_decode_init_vlc(void);

/**
 * Decode a macroblock
 * @return 0 if OK, ER_AC_ERROR / ER_DC_ERROR / ER_MV_ERROR on error
 */
int ff_h264_decode_mb_cavlc(const H264Context *h, H264SliceContext *sl);

/**
 * Decode a CABAC coded macroblock
 * @return 0 if OK, ER_AC_ERROR / ER_DC_ERROR / ER_MV_ERROR on error
 */
int ff_h264_decode_mb_cabac(const H264Context *h, H264SliceContext *sl);

void ff_h264_init_cabac_states(const H264Context *h, H264SliceContext *sl);

void ff_h264_init_dequant_tables(H264Context *h);

void ff_h264_direct_dist_scale_factor(const H264Context *const h, H264SliceContext *sl);
void ff_h264_direct_ref_list_init(const H264Context *const h, H264SliceContext *sl);
void ff_h264_pred_direct_motion(const H264Context *const h, H264SliceContext *sl,
                                int *mb_type);

void ff_h264_filter_mb_fast(const H264Context *h, H264SliceContext *sl, int mb_x, int mb_y,
                            uint8_t *img_y, uint8_t *img_cb, uint8_t *img_cr,
                            unsigned int linesize, unsigned int uvlinesize);
void ff_h264_filter_mb(const H264Context *h, H264SliceContext *sl, int mb_x, int mb_y,
                       uint8_t *img_y, uint8_t *img_cb, uint8_t *img_cr,
                       unsigned int linesize, unsigned int uvlinesize);

/**
 * Reset SEI values at the beginning of the frame.
 *
 * @param h H.264 context.
 */
void ff_h264_reset_sei(H264Context *h);

/**
 * Get stereo_mode string from the h264 frame_packing_arrangement
 * @param h H.264 context.
 */
const char* ff_h264_sei_stereo_mode(H264Context *h);

/*
 * o-o o-o
 *  / / /
 * o-o o-o
 *  ,---'
 * o-o o-o
 *  / / /
 * o-o o-o
 */

/* Scan8 organization:
 *    0 1 2 3 4 5 6 7
 * 0  DY    y y y y y
 * 1        y Y Y Y Y
 * 2        y Y Y Y Y
 * 3        y Y Y Y Y
 * 4        y Y Y Y Y
 * 5  DU    u u u u u
 * 6        u U U U U
 * 7        u U U U U
 * 8        u U U U U
 * 9        u U U U U
 * 10 DV    v v v v v
 * 11       v V V V V
 * 12       v V V V V
 * 13       v V V V V
 * 14       v V V V V
 * DY/DU/DV are for luma/chroma DC.
 */

#define LUMA_DC_BLOCK_INDEX   48
#define CHROMA_DC_BLOCK_INDEX 49

// This table must be here because scan8[constant] must be known at compiletime
static const uint8_t scan8[16 * 3 + 3] = {
    4 +  1 * 8, 5 +  1 * 8, 4 +  2 * 8, 5 +  2 * 8,
    6 +  1 * 8, 7 +  1 * 8, 6 +  2 * 8, 7 +  2 * 8,
    4 +  3 * 8, 5 +  3 * 8, 4 +  4 * 8, 5 +  4 * 8,
    6 +  3 * 8, 7 +  3 * 8, 6 +  4 * 8, 7 +  4 * 8,
    4 +  6 * 8, 5 +  6 * 8, 4 +  7 * 8, 5 +  7 * 8,
    6 +  6 * 8, 7 +  6 * 8, 6 +  7 * 8, 7 +  7 * 8,
    4 +  8 * 8, 5 +  8 * 8, 4 +  9 * 8, 5 +  9 * 8,
    6 +  8 * 8, 7 +  8 * 8, 6 +  9 * 8, 7 +  9 * 8,
    4 + 11 * 8, 5 + 11 * 8, 4 + 12 * 8, 5 + 12 * 8,
    6 + 11 * 8, 7 + 11 * 8, 6 + 12 * 8, 7 + 12 * 8,
    4 + 13 * 8, 5 + 13 * 8, 4 + 14 * 8, 5 + 14 * 8,
    6 + 13 * 8, 7 + 13 * 8, 6 + 14 * 8, 7 + 14 * 8,
    0 +  0 * 8, 0 +  5 * 8, 0 + 10 * 8
};

static av_always_inline uint32_t pack16to32(unsigned a, unsigned b)
{
#if HAVE_BIGENDIAN
    return (b & 0xFFFF) + (a << 16);
#else
    return (a & 0xFFFF) + (b << 16);
#endif
}

static av_always_inline uint16_t pack8to16(unsigned a, unsigned b)
{
#if HAVE_BIGENDIAN
    return (b & 0xFF) + (a << 8);
#else
    return (a & 0xFF) + (b << 8);
#endif
}

/**
 * Get the chroma qp.
 */
static av_always_inline int get_chroma_qp(const H264Context *h, int t, int qscale)
{
    return h->pps.chroma_qp_table[t][qscale];
}

/**
 * Get the predicted intra4x4 prediction mode.
 */
static av_always_inline int pred_intra_mode(const H264Context *h,
                                            H264SliceContext *sl, int n)
{
    const int index8 = scan8[n];
    const int left   = sl->intra4x4_pred_mode_cache[index8 - 1];
    const int top    = sl->intra4x4_pred_mode_cache[index8 - 8];
    const int min    = FFMIN(left, top);

    ff_tlog(h->avctx, "mode:%d %d min:%d\n", left, top, min);

    if (min < 0)
        return DC_PRED;
    else
        return min;
}

static av_always_inline void write_back_intra_pred_mode(const H264Context *h,
                                                        H264SliceContext *sl)
{
    int8_t *i4x4       = sl->intra4x4_pred_mode + h->mb2br_xy[sl->mb_xy];
    int8_t *i4x4_cache = sl->intra4x4_pred_mode_cache;

    AV_COPY32(i4x4, i4x4_cache + 4 + 8 * 4);
    i4x4[4] = i4x4_cache[7 + 8 * 3];
    i4x4[5] = i4x4_cache[7 + 8 * 2];
    i4x4[6] = i4x4_cache[7 + 8 * 1];
}

static av_always_inline void write_back_non_zero_count(const H264Context *h,
                                                       H264SliceContext *sl)
{
    const int mb_xy    = sl->mb_xy;
    uint8_t *nnz       = h->non_zero_count[mb_xy];
    uint8_t *nnz_cache = sl->non_zero_count_cache;

    AV_COPY32(&nnz[ 0], &nnz_cache[4 + 8 * 1]);
    AV_COPY32(&nnz[ 4], &nnz_cache[4 + 8 * 2]);
    AV_COPY32(&nnz[ 8], &nnz_cache[4 + 8 * 3]);
    AV_COPY32(&nnz[12], &nnz_cache[4 + 8 * 4]);
    AV_COPY32(&nnz[16], &nnz_cache[4 + 8 * 6]);
    AV_COPY32(&nnz[20], &nnz_cache[4 + 8 * 7]);
    AV_COPY32(&nnz[32], &nnz_cache[4 + 8 * 11]);
    AV_COPY32(&nnz[36], &nnz_cache[4 + 8 * 12]);

    if (!h->chroma_y_shift) {
        AV_COPY32(&nnz[24], &nnz_cache[4 + 8 * 8]);
        AV_COPY32(&nnz[28], &nnz_cache[4 + 8 * 9]);
        AV_COPY32(&nnz[40], &nnz_cache[4 + 8 * 13]);
        AV_COPY32(&nnz[44], &nnz_cache[4 + 8 * 14]);
    }
}

static av_always_inline void write_back_motion_list(const H264Context *h,
                                                    H264SliceContext *sl,
                                                    int b_stride,
                                                    int b_xy, int b8_xy,
                                                    int mb_type, int list)
{
    int16_t(*mv_dst)[2] = &h->cur_pic.motion_val[list][b_xy];
    int16_t(*mv_src)[2] = &sl->mv_cache[list][scan8[0]];
    AV_COPY128(mv_dst + 0 * b_stride, mv_src + 8 * 0);
    AV_COPY128(mv_dst + 1 * b_stride, mv_src + 8 * 1);
    AV_COPY128(mv_dst + 2 * b_stride, mv_src + 8 * 2);
    AV_COPY128(mv_dst + 3 * b_stride, mv_src + 8 * 3);
    if (CABAC(h)) {
        uint8_t (*mvd_dst)[2] = &sl->mvd_table[list][FMO ? 8 * sl->mb_xy
                                                        : h->mb2br_xy[sl->mb_xy]];
        uint8_t(*mvd_src)[2]  = &sl->mvd_cache[list][scan8[0]];
        if (IS_SKIP(mb_type)) {
            AV_ZERO128(mvd_dst);
        } else {
            AV_COPY64(mvd_dst, mvd_src + 8 * 3);
            AV_COPY16(mvd_dst + 3 + 3, mvd_src + 3 + 8 * 0);
            AV_COPY16(mvd_dst + 3 + 2, mvd_src + 3 + 8 * 1);
            AV_COPY16(mvd_dst + 3 + 1, mvd_src + 3 + 8 * 2);
        }
    }

    {
        int8_t *ref_index = &h->cur_pic.ref_index[list][b8_xy];
        int8_t *ref_cache = sl->ref_cache[list];
        ref_index[0 + 0 * 2] = ref_cache[scan8[0]];
        ref_index[1 + 0 * 2] = ref_cache[scan8[4]];
        ref_index[0 + 1 * 2] = ref_cache[scan8[8]];
        ref_index[1 + 1 * 2] = ref_cache[scan8[12]];
    }
}

static av_always_inline void write_back_motion(const H264Context *h,
                                               H264SliceContext *sl,
                                               int mb_type)
{
    const int b_stride      = h->b_stride;
    const int b_xy  = 4 * sl->mb_x + 4 * sl->mb_y * h->b_stride; // try mb2b(8)_xy
    const int b8_xy = 4 * sl->mb_xy;

    if (USES_LIST(mb_type, 0)) {
        write_back_motion_list(h, sl, b_stride, b_xy, b8_xy, mb_type, 0);
    } else {
        fill_rectangle(&h->cur_pic.ref_index[0][b8_xy],
                       2, 2, 2, (uint8_t)LIST_NOT_USED, 1);
    }
    if (USES_LIST(mb_type, 1))
        write_back_motion_list(h, sl, b_stride, b_xy, b8_xy, mb_type, 1);

    if (sl->slice_type_nos == AV_PICTURE_TYPE_B && CABAC(h)) {
        if (IS_8X8(mb_type)) {
            uint8_t *direct_table = &h->direct_table[4 * sl->mb_xy];
            direct_table[1] = sl->sub_mb_type[1] >> 1;
            direct_table[2] = sl->sub_mb_type[2] >> 1;
            direct_table[3] = sl->sub_mb_type[3] >> 1;
        }
    }
}

static av_always_inline int get_dct8x8_allowed(const H264Context *h, H264SliceContext *sl)
{
    if (h->sps.direct_8x8_inference_flag)
        return !(AV_RN64A(sl->sub_mb_type) &
                 ((MB_TYPE_16x8 | MB_TYPE_8x16 | MB_TYPE_8x8) *
                  0x0001000100010001ULL));
    else
        return !(AV_RN64A(sl->sub_mb_type) &
                 ((MB_TYPE_16x8 | MB_TYPE_8x16 | MB_TYPE_8x8 | MB_TYPE_DIRECT2) *
                  0x0001000100010001ULL));
}

static inline int find_start_code(const uint8_t *buf, int buf_size,
                           int buf_index, int next_avc)
{
    uint32_t state = -1;

    buf_index = avpriv_find_start_code(buf + buf_index, buf + next_avc + 1, &state) - buf - 1;

    return FFMIN(buf_index, buf_size);
}

static inline int get_avc_nalsize(H264Context *h, const uint8_t *buf,
                           int buf_size, int *buf_index)
{
    int i, nalsize = 0;

    if (*buf_index >= buf_size - h->nal_length_size)
        return -1;

    for (i = 0; i < h->nal_length_size; i++)
        nalsize = ((unsigned)nalsize << 8) | buf[(*buf_index)++];
    if (nalsize <= 0 || nalsize > buf_size - *buf_index) {
        av_log(h->avctx, AV_LOG_ERROR,
               "AVC: nal size %d\n", nalsize);
        return -1;
    }
    return nalsize;
}

int ff_h264_field_end(H264Context *h, H264SliceContext *sl, int in_setup);

int ff_h264_ref_picture(H264Context *h, H264Picture *dst, H264Picture *src);
void ff_h264_unref_picture(H264Context *h, H264Picture *pic);

int ff_h264_slice_context_init(H264Context *h, H264SliceContext *sl);

void ff_h264_draw_horiz_band(const H264Context *h, H264SliceContext *sl, int y, int height);
int ff_init_poc(H264Context *h, int pic_field_poc[2], int *pic_poc);
int ff_pred_weight_table(H264Context *h, H264SliceContext *sl);
int ff_set_ref_count(H264Context *h, H264SliceContext *sl);

int ff_h264_decode_slice_header(H264Context *h, H264SliceContext *sl);
#define SLICE_SINGLETHREAD 1
#define SLICE_SKIPED 2

int ff_h264_execute_decode_slices(H264Context *h, unsigned context_count);
int ff_h264_update_thread_context(AVCodecContext *dst,
                                  const AVCodecContext *src);

void ff_h264_flush_change(H264Context *h);

void ff_h264_free_tables(H264Context *h);

void ff_h264_set_erpic(ERPicture *dst, H264Picture *src);

#endif /* AVCODEC_H264_H */<|MERGE_RESOLUTION|>--- conflicted
+++ resolved
@@ -290,12 +290,7 @@
 } MMCO;
 
 typedef struct H264Picture {
-<<<<<<< HEAD
-    struct AVFrame f;
-    uint8_t avframe_padding[1024]; // hack to allow linking to a avutil with larger AVFrame
-=======
     AVFrame *f;
->>>>>>> a0f29460
     ThreadFrame tf;
 
     AVBufferRef *qscale_table_buf;
