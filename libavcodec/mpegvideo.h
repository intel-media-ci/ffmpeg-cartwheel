--- conflicted
+++ resolved
@@ -188,11 +188,7 @@
     uint8_t *coded_block_base;
     uint8_t *coded_block;          ///< used for coded block pattern prediction (msmpeg4v3, wmv1)
     int16_t (*ac_val_base)[16];
-<<<<<<< HEAD
-    int16_t (*ac_val[3])[16];      ///< used for mpeg4 AC prediction, all 3 arrays must be continuous
-=======
-    int16_t (*ac_val[3])[16];      ///< used for for MPEG-4 AC prediction, all 3 arrays must be continuous
->>>>>>> 41ed7ab4
+    int16_t (*ac_val[3])[16];      ///< used for MPEG-4 AC prediction, all 3 arrays must be continuous
     int mb_skipped;                ///< MUST BE SET only during DECODING
     uint8_t *mbskip_table;        /**< used to avoid copy if macroblock skipped (for black regions for example)
                                    and used for B-frame encoding & decoding (contains skip table of next P-frame) */
