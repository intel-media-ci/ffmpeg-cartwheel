/*
 *
 * This file is part of FFmpeg.
 *
 * FFmpeg is free software; you can redistribute it and/or
 * modify it under the terms of the GNU Lesser General Public
 * License as published by the Free Software Foundation; either
 * version 2.1 of the License, or (at your option) any later version.
 *
 * FFmpeg is distributed in the hope that it will be useful,
 * but WITHOUT ANY WARRANTY; without even the implied warranty of
 * MERCHANTABILITY or FITNESS FOR A PARTICULAR PURPOSE.  See the GNU
 * Lesser General Public License for more details.
 *
 * You should have received a copy of the GNU Lesser General Public
 * License along with FFmpeg; if not, write to the Free Software
 * Foundation, Inc., 51 Franklin Street, Fifth Floor, Boston, MA 02110-1301 USA
 */

#ifndef AVCODEC_VERSION_H
#define AVCODEC_VERSION_H

<<<<<<< HEAD
#define LIBAVCODEC_VERSION_MAJOR 52
#define LIBAVCODEC_VERSION_MINOR 122
#define LIBAVCODEC_VERSION_MICRO  0
=======
#define LIBAVCODEC_VERSION_MAJOR 53
#define LIBAVCODEC_VERSION_MINOR  9
#define LIBAVCODEC_VERSION_MICRO  1
>>>>>>> 6e19cfb0

#define LIBAVCODEC_VERSION_INT  AV_VERSION_INT(LIBAVCODEC_VERSION_MAJOR, \
                                               LIBAVCODEC_VERSION_MINOR, \
                                               LIBAVCODEC_VERSION_MICRO)
#define LIBAVCODEC_VERSION      AV_VERSION(LIBAVCODEC_VERSION_MAJOR,    \
                                           LIBAVCODEC_VERSION_MINOR,    \
                                           LIBAVCODEC_VERSION_MICRO)
#define LIBAVCODEC_BUILD        LIBAVCODEC_VERSION_INT

#define LIBAVCODEC_IDENT        "Lavc" AV_STRINGIFY(LIBAVCODEC_VERSION)

/**
 * Those FF_API_* defines are not part of public API.
 * They may change, break or disappear at any time.
 */
#ifndef FF_API_PALETTE_CONTROL
#define FF_API_PALETTE_CONTROL  (LIBAVCODEC_VERSION_MAJOR < 54)
#endif
#ifndef FF_API_MM_FLAGS
#define FF_API_MM_FLAGS         (LIBAVCODEC_VERSION_MAJOR < 53)
#endif
#ifndef FF_API_OPT_SHOW
#define FF_API_OPT_SHOW         (LIBAVCODEC_VERSION_MAJOR < 53)
#endif
#ifndef FF_API_AUDIO_OLD
#define FF_API_AUDIO_OLD        (LIBAVCODEC_VERSION_MAJOR < 53)
#endif
#ifndef FF_API_VIDEO_OLD
#define FF_API_VIDEO_OLD        (LIBAVCODEC_VERSION_MAJOR < 53)
#endif
#ifndef FF_API_SUBTITLE_OLD
#define FF_API_SUBTITLE_OLD     (LIBAVCODEC_VERSION_MAJOR < 53)
#endif
#ifndef FF_API_USE_LPC
#define FF_API_USE_LPC          (LIBAVCODEC_VERSION_MAJOR < 53)
#endif
#ifndef FF_API_SET_STRING_OLD
#define FF_API_SET_STRING_OLD   (LIBAVCODEC_VERSION_MAJOR < 53)
#endif
#ifndef FF_API_INOFFICIAL
#define FF_API_INOFFICIAL       (LIBAVCODEC_VERSION_MAJOR < 53)
#endif
#ifndef FF_API_OLD_SAMPLE_FMT
#define FF_API_OLD_SAMPLE_FMT   (LIBAVCODEC_VERSION_MAJOR < 54)
#endif
#ifndef FF_API_OLD_AUDIOCONVERT
#define FF_API_OLD_AUDIOCONVERT (LIBAVCODEC_VERSION_MAJOR < 54)
#endif
#ifndef FF_API_HURRY_UP
#define FF_API_HURRY_UP         (LIBAVCODEC_VERSION_MAJOR < 53)
#endif
#ifndef FF_API_RATE_EMU
#define FF_API_RATE_EMU         (LIBAVCODEC_VERSION_MAJOR < 53)
#endif
#ifndef FF_API_MB_Q
#define FF_API_MB_Q             (LIBAVCODEC_VERSION_MAJOR < 53)
#endif
#ifndef FF_API_ANTIALIAS_ALGO
#define FF_API_ANTIALIAS_ALGO   (LIBAVCODEC_VERSION_MAJOR < 54)
#endif
#ifndef FF_API_REQUEST_CHANNELS
#define FF_API_REQUEST_CHANNELS (LIBAVCODEC_VERSION_MAJOR < 54)
#endif
#ifndef FF_API_OPT_H
#define FF_API_OPT_H            (LIBAVCODEC_VERSION_MAJOR < 54)
#endif
#ifndef FF_API_THREAD_INIT
#define FF_API_THREAD_INIT      (LIBAVCODEC_VERSION_MAJOR < 54)
#endif
#ifndef FF_API_OLD_FF_PICT_TYPES
#define FF_API_OLD_FF_PICT_TYPES (LIBAVCODEC_VERSION_MAJOR < 54)
#endif
#ifndef FF_API_FLAC_GLOBAL_OPTS
#define FF_API_FLAC_GLOBAL_OPTS (LIBAVCODEC_VERSION_MAJOR < 54)
#endif
#ifndef FF_API_GET_PIX_FMT_NAME
#define FF_API_GET_PIX_FMT_NAME (LIBAVCODEC_VERSION_MAJOR < 54)
#endif
#ifndef FF_API_ALLOC_CONTEXT
#define FF_API_ALLOC_CONTEXT    (LIBAVCODEC_VERSION_MAJOR < 54)
#endif
#ifndef FF_API_AVCODEC_OPEN
#define FF_API_AVCODEC_OPEN     (LIBAVCODEC_VERSION_MAJOR < 54)
#endif
#ifndef FF_API_DRC_SCALE
#define FF_API_DRC_SCALE        (LIBAVCODEC_VERSION_MAJOR < 54)
#endif
#ifndef FF_API_VERY_AGGRESSIVE
#define FF_API_VERY_AGGRESSIVE  (LIBAVCODEC_VERSION_MAJOR < 54)
#endif

#endif /* AVCODEC_VERSION_H */<|MERGE_RESOLUTION|>--- conflicted
+++ resolved
@@ -20,15 +20,9 @@
 #ifndef AVCODEC_VERSION_H
 #define AVCODEC_VERSION_H
 
-<<<<<<< HEAD
 #define LIBAVCODEC_VERSION_MAJOR 52
-#define LIBAVCODEC_VERSION_MINOR 122
+#define LIBAVCODEC_VERSION_MINOR 123
 #define LIBAVCODEC_VERSION_MICRO  0
-=======
-#define LIBAVCODEC_VERSION_MAJOR 53
-#define LIBAVCODEC_VERSION_MINOR  9
-#define LIBAVCODEC_VERSION_MICRO  1
->>>>>>> 6e19cfb0
 
 #define LIBAVCODEC_VERSION_INT  AV_VERSION_INT(LIBAVCODEC_VERSION_MAJOR, \
                                                LIBAVCODEC_VERSION_MINOR, \
