--- conflicted
+++ resolved
@@ -92,12 +92,8 @@
 #include "internal.h"
 #include "audio_frame_queue.h"
 
-<<<<<<< HEAD
 /* TODO: Think about converting abr, vad, dtx and such flags to a bit field */
-typedef struct {
-=======
 typedef struct LibSpeexEncContext {
->>>>>>> 7f9f771e
     AVClass *class;             ///< AVClass for private options
     SpeexBits bits;             ///< libspeex bitwriter context
     SpeexHeader header;         ///< libspeex header struct
