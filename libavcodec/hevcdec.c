/*
 * HEVC video Decoder
 *
 * Copyright (C) 2012 - 2013 Guillaume Martres
 * Copyright (C) 2012 - 2013 Mickael Raulet
 * Copyright (C) 2012 - 2013 Gildas Cocherel
 * Copyright (C) 2012 - 2013 Wassim Hamidouche
 *
 * This file is part of FFmpeg.
 *
 * FFmpeg is free software; you can redistribute it and/or
 * modify it under the terms of the GNU Lesser General Public
 * License as published by the Free Software Foundation; either
 * version 2.1 of the License, or (at your option) any later version.
 *
 * FFmpeg is distributed in the hope that it will be useful,
 * but WITHOUT ANY WARRANTY; without even the implied warranty of
 * MERCHANTABILITY or FITNESS FOR A PARTICULAR PURPOSE.  See the GNU
 * Lesser General Public License for more details.
 *
 * You should have received a copy of the GNU Lesser General Public
 * License along with FFmpeg; if not, write to the Free Software
 * Foundation, Inc., 51 Franklin Street, Fifth Floor, Boston, MA 02110-1301 USA
 */

#include "libavutil/attributes.h"
#include "libavutil/common.h"
#include "libavutil/display.h"
#include "libavutil/internal.h"
#include "libavutil/mastering_display_metadata.h"
#include "libavutil/md5.h"
#include "libavutil/opt.h"
#include "libavutil/pixdesc.h"
#include "libavutil/stereo3d.h"

#include "bswapdsp.h"
#include "bytestream.h"
#include "cabac_functions.h"
#include "golomb.h"
#include "hevc.h"
#include "hevc_data.h"
#include "hevcdec.h"
#include "profiles.h"

const uint8_t ff_hevc_pel_weight[65] = { [2] = 0, [4] = 1, [6] = 2, [8] = 3, [12] = 4, [16] = 5, [24] = 6, [32] = 7, [48] = 8, [64] = 9 };

/**
 * NOTE: Each function hls_foo correspond to the function foo in the
 * specification (HLS stands for High Level Syntax).
 */

/**
 * Section 5.7
 */

/* free everything allocated  by pic_arrays_init() */
static void pic_arrays_free(HEVCContext *s)
{
    av_freep(&s->sao);
    av_freep(&s->deblock);

    av_freep(&s->skip_flag);
    av_freep(&s->tab_ct_depth);

    av_freep(&s->tab_ipm);
    av_freep(&s->cbf_luma);
    av_freep(&s->is_pcm);

    av_freep(&s->qp_y_tab);
    av_freep(&s->tab_slice_address);
    av_freep(&s->filter_slice_edges);

    av_freep(&s->horizontal_bs);
    av_freep(&s->vertical_bs);

    av_freep(&s->sh.entry_point_offset);
    av_freep(&s->sh.size);
    av_freep(&s->sh.offset);

    av_buffer_pool_uninit(&s->tab_mvf_pool);
    av_buffer_pool_uninit(&s->rpl_tab_pool);
}

/* allocate arrays that depend on frame dimensions */
static int pic_arrays_init(HEVCContext *s, const HEVCSPS *sps)
{
    int log2_min_cb_size = sps->log2_min_cb_size;
    int width            = sps->width;
    int height           = sps->height;
    int pic_size_in_ctb  = ((width  >> log2_min_cb_size) + 1) *
                           ((height >> log2_min_cb_size) + 1);
    int ctb_count        = sps->ctb_width * sps->ctb_height;
    int min_pu_size      = sps->min_pu_width * sps->min_pu_height;

    s->bs_width  = (width  >> 2) + 1;
    s->bs_height = (height >> 2) + 1;

    s->sao           = av_mallocz_array(ctb_count, sizeof(*s->sao));
    s->deblock       = av_mallocz_array(ctb_count, sizeof(*s->deblock));
    if (!s->sao || !s->deblock)
        goto fail;

    s->skip_flag    = av_malloc_array(sps->min_cb_height, sps->min_cb_width);
    s->tab_ct_depth = av_malloc_array(sps->min_cb_height, sps->min_cb_width);
    if (!s->skip_flag || !s->tab_ct_depth)
        goto fail;

    s->cbf_luma = av_malloc_array(sps->min_tb_width, sps->min_tb_height);
    s->tab_ipm  = av_mallocz(min_pu_size);
    s->is_pcm   = av_malloc_array(sps->min_pu_width + 1, sps->min_pu_height + 1);
    if (!s->tab_ipm || !s->cbf_luma || !s->is_pcm)
        goto fail;

    s->filter_slice_edges = av_mallocz(ctb_count);
    s->tab_slice_address  = av_malloc_array(pic_size_in_ctb,
                                      sizeof(*s->tab_slice_address));
    s->qp_y_tab           = av_malloc_array(pic_size_in_ctb,
                                      sizeof(*s->qp_y_tab));
    if (!s->qp_y_tab || !s->filter_slice_edges || !s->tab_slice_address)
        goto fail;

    s->horizontal_bs = av_mallocz_array(s->bs_width, s->bs_height);
    s->vertical_bs   = av_mallocz_array(s->bs_width, s->bs_height);
    if (!s->horizontal_bs || !s->vertical_bs)
        goto fail;

    s->tab_mvf_pool = av_buffer_pool_init(min_pu_size * sizeof(MvField),
                                          av_buffer_allocz);
    s->rpl_tab_pool = av_buffer_pool_init(ctb_count * sizeof(RefPicListTab),
                                          av_buffer_allocz);
    if (!s->tab_mvf_pool || !s->rpl_tab_pool)
        goto fail;

    return 0;

fail:
    pic_arrays_free(s);
    return AVERROR(ENOMEM);
}

static void pred_weight_table(HEVCContext *s, GetBitContext *gb)
{
    int i = 0;
    int j = 0;
    uint8_t luma_weight_l0_flag[16];
    uint8_t chroma_weight_l0_flag[16];
    uint8_t luma_weight_l1_flag[16];
    uint8_t chroma_weight_l1_flag[16];
    int luma_log2_weight_denom;

    luma_log2_weight_denom = get_ue_golomb_long(gb);
    if (luma_log2_weight_denom < 0 || luma_log2_weight_denom > 7)
        av_log(s->avctx, AV_LOG_ERROR, "luma_log2_weight_denom %d is invalid\n", luma_log2_weight_denom);
    s->sh.luma_log2_weight_denom = av_clip_uintp2(luma_log2_weight_denom, 3);
    if (s->ps.sps->chroma_format_idc != 0) {
        int delta = get_se_golomb(gb);
        s->sh.chroma_log2_weight_denom = av_clip_uintp2(s->sh.luma_log2_weight_denom + delta, 3);
    }

    for (i = 0; i < s->sh.nb_refs[L0]; i++) {
        luma_weight_l0_flag[i] = get_bits1(gb);
        if (!luma_weight_l0_flag[i]) {
            s->sh.luma_weight_l0[i] = 1 << s->sh.luma_log2_weight_denom;
            s->sh.luma_offset_l0[i] = 0;
        }
    }
    if (s->ps.sps->chroma_format_idc != 0) {
        for (i = 0; i < s->sh.nb_refs[L0]; i++)
            chroma_weight_l0_flag[i] = get_bits1(gb);
    } else {
        for (i = 0; i < s->sh.nb_refs[L0]; i++)
            chroma_weight_l0_flag[i] = 0;
    }
    for (i = 0; i < s->sh.nb_refs[L0]; i++) {
        if (luma_weight_l0_flag[i]) {
            int delta_luma_weight_l0 = get_se_golomb(gb);
            s->sh.luma_weight_l0[i] = (1 << s->sh.luma_log2_weight_denom) + delta_luma_weight_l0;
            s->sh.luma_offset_l0[i] = get_se_golomb(gb);
        }
        if (chroma_weight_l0_flag[i]) {
            for (j = 0; j < 2; j++) {
                int delta_chroma_weight_l0 = get_se_golomb(gb);
                int delta_chroma_offset_l0 = get_se_golomb(gb);
                s->sh.chroma_weight_l0[i][j] = (1 << s->sh.chroma_log2_weight_denom) + delta_chroma_weight_l0;
                s->sh.chroma_offset_l0[i][j] = av_clip((delta_chroma_offset_l0 - ((128 * s->sh.chroma_weight_l0[i][j])
                                                                                    >> s->sh.chroma_log2_weight_denom) + 128), -128, 127);
            }
        } else {
            s->sh.chroma_weight_l0[i][0] = 1 << s->sh.chroma_log2_weight_denom;
            s->sh.chroma_offset_l0[i][0] = 0;
            s->sh.chroma_weight_l0[i][1] = 1 << s->sh.chroma_log2_weight_denom;
            s->sh.chroma_offset_l0[i][1] = 0;
        }
    }
    if (s->sh.slice_type == HEVC_SLICE_B) {
        for (i = 0; i < s->sh.nb_refs[L1]; i++) {
            luma_weight_l1_flag[i] = get_bits1(gb);
            if (!luma_weight_l1_flag[i]) {
                s->sh.luma_weight_l1[i] = 1 << s->sh.luma_log2_weight_denom;
                s->sh.luma_offset_l1[i] = 0;
            }
        }
        if (s->ps.sps->chroma_format_idc != 0) {
            for (i = 0; i < s->sh.nb_refs[L1]; i++)
                chroma_weight_l1_flag[i] = get_bits1(gb);
        } else {
            for (i = 0; i < s->sh.nb_refs[L1]; i++)
                chroma_weight_l1_flag[i] = 0;
        }
        for (i = 0; i < s->sh.nb_refs[L1]; i++) {
            if (luma_weight_l1_flag[i]) {
                int delta_luma_weight_l1 = get_se_golomb(gb);
                s->sh.luma_weight_l1[i] = (1 << s->sh.luma_log2_weight_denom) + delta_luma_weight_l1;
                s->sh.luma_offset_l1[i] = get_se_golomb(gb);
            }
            if (chroma_weight_l1_flag[i]) {
                for (j = 0; j < 2; j++) {
                    int delta_chroma_weight_l1 = get_se_golomb(gb);
                    int delta_chroma_offset_l1 = get_se_golomb(gb);
                    s->sh.chroma_weight_l1[i][j] = (1 << s->sh.chroma_log2_weight_denom) + delta_chroma_weight_l1;
                    s->sh.chroma_offset_l1[i][j] = av_clip((delta_chroma_offset_l1 - ((128 * s->sh.chroma_weight_l1[i][j])
                                                                                        >> s->sh.chroma_log2_weight_denom) + 128), -128, 127);
                }
            } else {
                s->sh.chroma_weight_l1[i][0] = 1 << s->sh.chroma_log2_weight_denom;
                s->sh.chroma_offset_l1[i][0] = 0;
                s->sh.chroma_weight_l1[i][1] = 1 << s->sh.chroma_log2_weight_denom;
                s->sh.chroma_offset_l1[i][1] = 0;
            }
        }
    }
}

static int decode_lt_rps(HEVCContext *s, LongTermRPS *rps, GetBitContext *gb)
{
    const HEVCSPS *sps = s->ps.sps;
    int max_poc_lsb    = 1 << sps->log2_max_poc_lsb;
    int prev_delta_msb = 0;
    unsigned int nb_sps = 0, nb_sh;
    int i;

    rps->nb_refs = 0;
    if (!sps->long_term_ref_pics_present_flag)
        return 0;

    if (sps->num_long_term_ref_pics_sps > 0)
        nb_sps = get_ue_golomb_long(gb);
    nb_sh = get_ue_golomb_long(gb);

    if (nb_sh + (uint64_t)nb_sps > FF_ARRAY_ELEMS(rps->poc))
        return AVERROR_INVALIDDATA;

    rps->nb_refs = nb_sh + nb_sps;

    for (i = 0; i < rps->nb_refs; i++) {
        uint8_t delta_poc_msb_present;

        if (i < nb_sps) {
            uint8_t lt_idx_sps = 0;

            if (sps->num_long_term_ref_pics_sps > 1)
                lt_idx_sps = get_bits(gb, av_ceil_log2(sps->num_long_term_ref_pics_sps));

            rps->poc[i]  = sps->lt_ref_pic_poc_lsb_sps[lt_idx_sps];
            rps->used[i] = sps->used_by_curr_pic_lt_sps_flag[lt_idx_sps];
        } else {
            rps->poc[i]  = get_bits(gb, sps->log2_max_poc_lsb);
            rps->used[i] = get_bits1(gb);
        }

        delta_poc_msb_present = get_bits1(gb);
        if (delta_poc_msb_present) {
            int delta = get_ue_golomb_long(gb);

            if (i && i != nb_sps)
                delta += prev_delta_msb;

            rps->poc[i] += s->poc - delta * max_poc_lsb - s->sh.pic_order_cnt_lsb;
            prev_delta_msb = delta;
        }
    }

    return 0;
}

static void export_stream_params(AVCodecContext *avctx, const HEVCParamSets *ps,
                                 const HEVCSPS *sps)
{
    const HEVCVPS *vps = (const HEVCVPS*)ps->vps_list[sps->vps_id]->data;
    unsigned int num = 0, den = 0;

    avctx->pix_fmt             = sps->pix_fmt;
    avctx->coded_width         = sps->width;
    avctx->coded_height        = sps->height;
    avctx->width               = sps->output_width;
    avctx->height              = sps->output_height;
    avctx->has_b_frames        = sps->temporal_layer[sps->max_sub_layers - 1].num_reorder_pics;
    avctx->profile             = sps->ptl.general_ptl.profile_idc;
    avctx->level               = sps->ptl.general_ptl.level_idc;

    ff_set_sar(avctx, sps->vui.sar);

    if (sps->vui.video_signal_type_present_flag)
        avctx->color_range = sps->vui.video_full_range_flag ? AVCOL_RANGE_JPEG
                                                            : AVCOL_RANGE_MPEG;
    else
        avctx->color_range = AVCOL_RANGE_MPEG;

    if (sps->vui.colour_description_present_flag) {
        avctx->color_primaries = sps->vui.colour_primaries;
        avctx->color_trc       = sps->vui.transfer_characteristic;
        avctx->colorspace      = sps->vui.matrix_coeffs;
    } else {
        avctx->color_primaries = AVCOL_PRI_UNSPECIFIED;
        avctx->color_trc       = AVCOL_TRC_UNSPECIFIED;
        avctx->colorspace      = AVCOL_SPC_UNSPECIFIED;
    }

    if (vps->vps_timing_info_present_flag) {
        num = vps->vps_num_units_in_tick;
        den = vps->vps_time_scale;
    } else if (sps->vui.vui_timing_info_present_flag) {
        num = sps->vui.vui_num_units_in_tick;
        den = sps->vui.vui_time_scale;
    }

    if (num != 0 && den != 0)
        av_reduce(&avctx->framerate.den, &avctx->framerate.num,
                  num, den, 1 << 30);
}

static int set_sps(HEVCContext *s, const HEVCSPS *sps, enum AVPixelFormat pix_fmt)
{
    #define HWACCEL_MAX (CONFIG_HEVC_DXVA2_HWACCEL + CONFIG_HEVC_D3D11VA_HWACCEL + CONFIG_HEVC_VAAPI_HWACCEL + CONFIG_HEVC_VDPAU_HWACCEL)
    enum AVPixelFormat pix_fmts[HWACCEL_MAX + 2], *fmt = pix_fmts;
    int ret, i;

    pic_arrays_free(s);
    s->ps.sps = NULL;
    s->ps.vps = NULL;

    if (!sps)
        return 0;

    ret = pic_arrays_init(s, sps);
    if (ret < 0)
        goto fail;

    export_stream_params(s->avctx, &s->ps, sps);

    switch (sps->pix_fmt) {
    case AV_PIX_FMT_YUV420P:
    case AV_PIX_FMT_YUVJ420P:
#if CONFIG_HEVC_DXVA2_HWACCEL
        *fmt++ = AV_PIX_FMT_DXVA2_VLD;
#endif
#if CONFIG_HEVC_D3D11VA_HWACCEL
        *fmt++ = AV_PIX_FMT_D3D11VA_VLD;
#endif
#if CONFIG_HEVC_VAAPI_HWACCEL
        *fmt++ = AV_PIX_FMT_VAAPI;
#endif
#if CONFIG_HEVC_VDPAU_HWACCEL
        *fmt++ = AV_PIX_FMT_VDPAU;
#endif
        break;
    case AV_PIX_FMT_YUV420P10:
#if CONFIG_HEVC_DXVA2_HWACCEL
        *fmt++ = AV_PIX_FMT_DXVA2_VLD;
#endif
#if CONFIG_HEVC_D3D11VA_HWACCEL
        *fmt++ = AV_PIX_FMT_D3D11VA_VLD;
#endif
#if CONFIG_HEVC_VAAPI_HWACCEL
        *fmt++ = AV_PIX_FMT_VAAPI;
#endif
        break;
    }

    if (pix_fmt == AV_PIX_FMT_NONE) {
        *fmt++ = sps->pix_fmt;
        *fmt = AV_PIX_FMT_NONE;

        ret = ff_thread_get_format(s->avctx, pix_fmts);
        if (ret < 0)
            goto fail;
        s->avctx->pix_fmt = ret;
    }
    else {
        s->avctx->pix_fmt = pix_fmt;
    }

    ff_hevc_pred_init(&s->hpc,     sps->bit_depth);
    ff_hevc_dsp_init (&s->hevcdsp, sps->bit_depth);
    ff_videodsp_init (&s->vdsp,    sps->bit_depth);

    for (i = 0; i < 3; i++) {
        av_freep(&s->sao_pixel_buffer_h[i]);
        av_freep(&s->sao_pixel_buffer_v[i]);
    }

    if (sps->sao_enabled && !s->avctx->hwaccel) {
        int c_count = (sps->chroma_format_idc != 0) ? 3 : 1;
        int c_idx;

        for(c_idx = 0; c_idx < c_count; c_idx++) {
            int w = sps->width >> sps->hshift[c_idx];
            int h = sps->height >> sps->vshift[c_idx];
            s->sao_pixel_buffer_h[c_idx] =
                av_malloc((w * 2 * sps->ctb_height) <<
                          sps->pixel_shift);
            s->sao_pixel_buffer_v[c_idx] =
                av_malloc((h * 2 * sps->ctb_width) <<
                          sps->pixel_shift);
        }
    }

    s->ps.sps = sps;
    s->ps.vps = (HEVCVPS*) s->ps.vps_list[s->ps.sps->vps_id]->data;

    return 0;

fail:
    pic_arrays_free(s);
    s->ps.sps = NULL;
    return ret;
}

static int hls_slice_header(HEVCContext *s)
{
    GetBitContext *gb = &s->HEVClc->gb;
    SliceHeader *sh   = &s->sh;
    int i, ret;

    // Coded parameters
    sh->first_slice_in_pic_flag = get_bits1(gb);
    if ((IS_IDR(s) || IS_BLA(s)) && sh->first_slice_in_pic_flag) {
        s->seq_decode = (s->seq_decode + 1) & 0xff;
        s->max_ra     = INT_MAX;
        if (IS_IDR(s))
            ff_hevc_clear_refs(s);
    }
    sh->no_output_of_prior_pics_flag = 0;
    if (IS_IRAP(s))
        sh->no_output_of_prior_pics_flag = get_bits1(gb);

    sh->pps_id = get_ue_golomb_long(gb);
    if (sh->pps_id >= HEVC_MAX_PPS_COUNT || !s->ps.pps_list[sh->pps_id]) {
        av_log(s->avctx, AV_LOG_ERROR, "PPS id out of range: %d\n", sh->pps_id);
        return AVERROR_INVALIDDATA;
    }
    if (!sh->first_slice_in_pic_flag &&
        s->ps.pps != (HEVCPPS*)s->ps.pps_list[sh->pps_id]->data) {
        av_log(s->avctx, AV_LOG_ERROR, "PPS changed between slices.\n");
        return AVERROR_INVALIDDATA;
    }
    s->ps.pps = (HEVCPPS*)s->ps.pps_list[sh->pps_id]->data;
    if (s->nal_unit_type == HEVC_NAL_CRA_NUT && s->last_eos == 1)
        sh->no_output_of_prior_pics_flag = 1;

    if (s->ps.sps != (HEVCSPS*)s->ps.sps_list[s->ps.pps->sps_id]->data) {
        const HEVCSPS* last_sps = s->ps.sps;
        s->ps.sps = (HEVCSPS*)s->ps.sps_list[s->ps.pps->sps_id]->data;
        if (last_sps && IS_IRAP(s) && s->nal_unit_type != HEVC_NAL_CRA_NUT) {
            if (s->ps.sps->width !=  last_sps->width || s->ps.sps->height != last_sps->height ||
                s->ps.sps->temporal_layer[s->ps.sps->max_sub_layers - 1].max_dec_pic_buffering !=
                last_sps->temporal_layer[last_sps->max_sub_layers - 1].max_dec_pic_buffering)
                sh->no_output_of_prior_pics_flag = 0;
        }
        ff_hevc_clear_refs(s);
        ret = set_sps(s, s->ps.sps, AV_PIX_FMT_NONE);
        if (ret < 0)
            return ret;

        s->seq_decode = (s->seq_decode + 1) & 0xff;
        s->max_ra     = INT_MAX;
    }

    sh->dependent_slice_segment_flag = 0;
    if (!sh->first_slice_in_pic_flag) {
        int slice_address_length;

        if (s->ps.pps->dependent_slice_segments_enabled_flag)
            sh->dependent_slice_segment_flag = get_bits1(gb);

        slice_address_length = av_ceil_log2(s->ps.sps->ctb_width *
                                            s->ps.sps->ctb_height);
        sh->slice_segment_addr = get_bitsz(gb, slice_address_length);
        if (sh->slice_segment_addr >= s->ps.sps->ctb_width * s->ps.sps->ctb_height) {
            av_log(s->avctx, AV_LOG_ERROR,
                   "Invalid slice segment address: %u.\n",
                   sh->slice_segment_addr);
            return AVERROR_INVALIDDATA;
        }

        if (!sh->dependent_slice_segment_flag) {
            sh->slice_addr = sh->slice_segment_addr;
            s->slice_idx++;
        }
    } else {
        sh->slice_segment_addr = sh->slice_addr = 0;
        s->slice_idx           = 0;
        s->slice_initialized   = 0;
    }

    if (!sh->dependent_slice_segment_flag) {
        s->slice_initialized = 0;

        for (i = 0; i < s->ps.pps->num_extra_slice_header_bits; i++)
            skip_bits(gb, 1);  // slice_reserved_undetermined_flag[]

        sh->slice_type = get_ue_golomb_long(gb);
        if (!(sh->slice_type == HEVC_SLICE_I ||
              sh->slice_type == HEVC_SLICE_P ||
              sh->slice_type == HEVC_SLICE_B)) {
            av_log(s->avctx, AV_LOG_ERROR, "Unknown slice type: %d.\n",
                   sh->slice_type);
            return AVERROR_INVALIDDATA;
        }
        if (IS_IRAP(s) && sh->slice_type != HEVC_SLICE_I) {
            av_log(s->avctx, AV_LOG_ERROR, "Inter slices in an IRAP frame.\n");
            return AVERROR_INVALIDDATA;
        }

        // when flag is not present, picture is inferred to be output
        sh->pic_output_flag = 1;
        if (s->ps.pps->output_flag_present_flag)
            sh->pic_output_flag = get_bits1(gb);

        if (s->ps.sps->separate_colour_plane_flag)
            sh->colour_plane_id = get_bits(gb, 2);

        if (!IS_IDR(s)) {
            int poc, pos;

            sh->pic_order_cnt_lsb = get_bits(gb, s->ps.sps->log2_max_poc_lsb);
            poc = ff_hevc_compute_poc(s, sh->pic_order_cnt_lsb);
            if (!sh->first_slice_in_pic_flag && poc != s->poc) {
                av_log(s->avctx, AV_LOG_WARNING,
                       "Ignoring POC change between slices: %d -> %d\n", s->poc, poc);
                if (s->avctx->err_recognition & AV_EF_EXPLODE)
                    return AVERROR_INVALIDDATA;
                poc = s->poc;
            }
            s->poc = poc;

            sh->short_term_ref_pic_set_sps_flag = get_bits1(gb);
            pos = get_bits_left(gb);
            if (!sh->short_term_ref_pic_set_sps_flag) {
                ret = ff_hevc_decode_short_term_rps(gb, s->avctx, &sh->slice_rps, s->ps.sps, 1);
                if (ret < 0)
                    return ret;

                sh->short_term_rps = &sh->slice_rps;
            } else {
                int numbits, rps_idx;

                if (!s->ps.sps->nb_st_rps) {
                    av_log(s->avctx, AV_LOG_ERROR, "No ref lists in the SPS.\n");
                    return AVERROR_INVALIDDATA;
                }

                numbits = av_ceil_log2(s->ps.sps->nb_st_rps);
                rps_idx = numbits > 0 ? get_bits(gb, numbits) : 0;
                sh->short_term_rps = &s->ps.sps->st_rps[rps_idx];
            }
            sh->short_term_ref_pic_set_size = pos - get_bits_left(gb);

            pos = get_bits_left(gb);
            ret = decode_lt_rps(s, &sh->long_term_rps, gb);
            if (ret < 0) {
                av_log(s->avctx, AV_LOG_WARNING, "Invalid long term RPS.\n");
                if (s->avctx->err_recognition & AV_EF_EXPLODE)
                    return AVERROR_INVALIDDATA;
            }
            sh->long_term_ref_pic_set_size = pos - get_bits_left(gb);

            if (s->ps.sps->sps_temporal_mvp_enabled_flag)
                sh->slice_temporal_mvp_enabled_flag = get_bits1(gb);
            else
                sh->slice_temporal_mvp_enabled_flag = 0;
        } else {
            s->sh.short_term_rps = NULL;
            s->poc               = 0;
        }

        /* 8.3.1 */
        if (s->temporal_id == 0 &&
            s->nal_unit_type != HEVC_NAL_TRAIL_N &&
            s->nal_unit_type != HEVC_NAL_TSA_N   &&
            s->nal_unit_type != HEVC_NAL_STSA_N  &&
            s->nal_unit_type != HEVC_NAL_RADL_N  &&
            s->nal_unit_type != HEVC_NAL_RADL_R  &&
            s->nal_unit_type != HEVC_NAL_RASL_N  &&
            s->nal_unit_type != HEVC_NAL_RASL_R)
            s->pocTid0 = s->poc;

        if (s->ps.sps->sao_enabled) {
            sh->slice_sample_adaptive_offset_flag[0] = get_bits1(gb);
            if (s->ps.sps->chroma_format_idc) {
                sh->slice_sample_adaptive_offset_flag[1] =
                sh->slice_sample_adaptive_offset_flag[2] = get_bits1(gb);
            }
        } else {
            sh->slice_sample_adaptive_offset_flag[0] = 0;
            sh->slice_sample_adaptive_offset_flag[1] = 0;
            sh->slice_sample_adaptive_offset_flag[2] = 0;
        }

        sh->nb_refs[L0] = sh->nb_refs[L1] = 0;
        if (sh->slice_type == HEVC_SLICE_P || sh->slice_type == HEVC_SLICE_B) {
            int nb_refs;

            sh->nb_refs[L0] = s->ps.pps->num_ref_idx_l0_default_active;
            if (sh->slice_type == HEVC_SLICE_B)
                sh->nb_refs[L1] = s->ps.pps->num_ref_idx_l1_default_active;

            if (get_bits1(gb)) { // num_ref_idx_active_override_flag
                sh->nb_refs[L0] = get_ue_golomb_long(gb) + 1;
                if (sh->slice_type == HEVC_SLICE_B)
                    sh->nb_refs[L1] = get_ue_golomb_long(gb) + 1;
            }
            if (sh->nb_refs[L0] > HEVC_MAX_REFS || sh->nb_refs[L1] > HEVC_MAX_REFS) {
                av_log(s->avctx, AV_LOG_ERROR, "Too many refs: %d/%d.\n",
                       sh->nb_refs[L0], sh->nb_refs[L1]);
                return AVERROR_INVALIDDATA;
            }

            sh->rpl_modification_flag[0] = 0;
            sh->rpl_modification_flag[1] = 0;
            nb_refs = ff_hevc_frame_nb_refs(s);
            if (!nb_refs) {
                av_log(s->avctx, AV_LOG_ERROR, "Zero refs for a frame with P or B slices.\n");
                return AVERROR_INVALIDDATA;
            }

            if (s->ps.pps->lists_modification_present_flag && nb_refs > 1) {
                sh->rpl_modification_flag[0] = get_bits1(gb);
                if (sh->rpl_modification_flag[0]) {
                    for (i = 0; i < sh->nb_refs[L0]; i++)
                        sh->list_entry_lx[0][i] = get_bits(gb, av_ceil_log2(nb_refs));
                }

                if (sh->slice_type == HEVC_SLICE_B) {
                    sh->rpl_modification_flag[1] = get_bits1(gb);
                    if (sh->rpl_modification_flag[1] == 1)
                        for (i = 0; i < sh->nb_refs[L1]; i++)
                            sh->list_entry_lx[1][i] = get_bits(gb, av_ceil_log2(nb_refs));
                }
            }

            if (sh->slice_type == HEVC_SLICE_B)
                sh->mvd_l1_zero_flag = get_bits1(gb);

            if (s->ps.pps->cabac_init_present_flag)
                sh->cabac_init_flag = get_bits1(gb);
            else
                sh->cabac_init_flag = 0;

            sh->collocated_ref_idx = 0;
            if (sh->slice_temporal_mvp_enabled_flag) {
                sh->collocated_list = L0;
                if (sh->slice_type == HEVC_SLICE_B)
                    sh->collocated_list = !get_bits1(gb);

                if (sh->nb_refs[sh->collocated_list] > 1) {
                    sh->collocated_ref_idx = get_ue_golomb_long(gb);
                    if (sh->collocated_ref_idx >= sh->nb_refs[sh->collocated_list]) {
                        av_log(s->avctx, AV_LOG_ERROR,
                               "Invalid collocated_ref_idx: %d.\n",
                               sh->collocated_ref_idx);
                        return AVERROR_INVALIDDATA;
                    }
                }
            }

            if ((s->ps.pps->weighted_pred_flag   && sh->slice_type == HEVC_SLICE_P) ||
                (s->ps.pps->weighted_bipred_flag && sh->slice_type == HEVC_SLICE_B)) {
                pred_weight_table(s, gb);
            }

            sh->max_num_merge_cand = 5 - get_ue_golomb_long(gb);
            if (sh->max_num_merge_cand < 1 || sh->max_num_merge_cand > 5) {
                av_log(s->avctx, AV_LOG_ERROR,
                       "Invalid number of merging MVP candidates: %d.\n",
                       sh->max_num_merge_cand);
                return AVERROR_INVALIDDATA;
            }
        }

        sh->slice_qp_delta = get_se_golomb(gb);

        if (s->ps.pps->pic_slice_level_chroma_qp_offsets_present_flag) {
            sh->slice_cb_qp_offset = get_se_golomb(gb);
            sh->slice_cr_qp_offset = get_se_golomb(gb);
        } else {
            sh->slice_cb_qp_offset = 0;
            sh->slice_cr_qp_offset = 0;
        }

        if (s->ps.pps->chroma_qp_offset_list_enabled_flag)
            sh->cu_chroma_qp_offset_enabled_flag = get_bits1(gb);
        else
            sh->cu_chroma_qp_offset_enabled_flag = 0;

        if (s->ps.pps->deblocking_filter_control_present_flag) {
            int deblocking_filter_override_flag = 0;

            if (s->ps.pps->deblocking_filter_override_enabled_flag)
                deblocking_filter_override_flag = get_bits1(gb);

            if (deblocking_filter_override_flag) {
                sh->disable_deblocking_filter_flag = get_bits1(gb);
                if (!sh->disable_deblocking_filter_flag) {
                    sh->beta_offset = get_se_golomb(gb) * 2;
                    sh->tc_offset   = get_se_golomb(gb) * 2;
                }
            } else {
                sh->disable_deblocking_filter_flag = s->ps.pps->disable_dbf;
                sh->beta_offset                    = s->ps.pps->beta_offset;
                sh->tc_offset                      = s->ps.pps->tc_offset;
            }
        } else {
            sh->disable_deblocking_filter_flag = 0;
            sh->beta_offset                    = 0;
            sh->tc_offset                      = 0;
        }

        if (s->ps.pps->seq_loop_filter_across_slices_enabled_flag &&
            (sh->slice_sample_adaptive_offset_flag[0] ||
             sh->slice_sample_adaptive_offset_flag[1] ||
             !sh->disable_deblocking_filter_flag)) {
            sh->slice_loop_filter_across_slices_enabled_flag = get_bits1(gb);
        } else {
            sh->slice_loop_filter_across_slices_enabled_flag = s->ps.pps->seq_loop_filter_across_slices_enabled_flag;
        }
    } else if (!s->slice_initialized) {
        av_log(s->avctx, AV_LOG_ERROR, "Independent slice segment missing.\n");
        return AVERROR_INVALIDDATA;
    }

    sh->num_entry_point_offsets = 0;
    if (s->ps.pps->tiles_enabled_flag || s->ps.pps->entropy_coding_sync_enabled_flag) {
        unsigned num_entry_point_offsets = get_ue_golomb_long(gb);
        // It would be possible to bound this tighter but this here is simpler
        if (num_entry_point_offsets > get_bits_left(gb)) {
            av_log(s->avctx, AV_LOG_ERROR, "num_entry_point_offsets %d is invalid\n", num_entry_point_offsets);
            return AVERROR_INVALIDDATA;
        }

        sh->num_entry_point_offsets = num_entry_point_offsets;
        if (sh->num_entry_point_offsets > 0) {
            int offset_len = get_ue_golomb_long(gb) + 1;

            if (offset_len < 1 || offset_len > 32) {
                sh->num_entry_point_offsets = 0;
                av_log(s->avctx, AV_LOG_ERROR, "offset_len %d is invalid\n", offset_len);
                return AVERROR_INVALIDDATA;
            }

            av_freep(&sh->entry_point_offset);
            av_freep(&sh->offset);
            av_freep(&sh->size);
            sh->entry_point_offset = av_malloc_array(sh->num_entry_point_offsets, sizeof(unsigned));
            sh->offset = av_malloc_array(sh->num_entry_point_offsets, sizeof(int));
            sh->size = av_malloc_array(sh->num_entry_point_offsets, sizeof(int));
            if (!sh->entry_point_offset || !sh->offset || !sh->size) {
                sh->num_entry_point_offsets = 0;
                av_log(s->avctx, AV_LOG_ERROR, "Failed to allocate memory\n");
                return AVERROR(ENOMEM);
            }
            for (i = 0; i < sh->num_entry_point_offsets; i++) {
                unsigned val = get_bits_long(gb, offset_len);
                sh->entry_point_offset[i] = val + 1; // +1; // +1 to get the size
            }
            if (s->threads_number > 1 && (s->ps.pps->num_tile_rows > 1 || s->ps.pps->num_tile_columns > 1)) {
                s->enable_parallel_tiles = 0; // TODO: you can enable tiles in parallel here
                s->threads_number = 1;
            } else
                s->enable_parallel_tiles = 0;
        } else
            s->enable_parallel_tiles = 0;
    }

    if (s->ps.pps->slice_header_extension_present_flag) {
        unsigned int length = get_ue_golomb_long(gb);
        if (length*8LL > get_bits_left(gb)) {
            av_log(s->avctx, AV_LOG_ERROR, "too many slice_header_extension_data_bytes\n");
            return AVERROR_INVALIDDATA;
        }
        for (i = 0; i < length; i++)
            skip_bits(gb, 8);  // slice_header_extension_data_byte
    }

    // Inferred parameters
    sh->slice_qp = 26U + s->ps.pps->pic_init_qp_minus26 + sh->slice_qp_delta;
    if (sh->slice_qp > 51 ||
        sh->slice_qp < -s->ps.sps->qp_bd_offset) {
        av_log(s->avctx, AV_LOG_ERROR,
               "The slice_qp %d is outside the valid range "
               "[%d, 51].\n",
               sh->slice_qp,
               -s->ps.sps->qp_bd_offset);
        return AVERROR_INVALIDDATA;
    }

    sh->slice_ctb_addr_rs = sh->slice_segment_addr;

    if (!s->sh.slice_ctb_addr_rs && s->sh.dependent_slice_segment_flag) {
        av_log(s->avctx, AV_LOG_ERROR, "Impossible slice segment.\n");
        return AVERROR_INVALIDDATA;
    }

    if (get_bits_left(gb) < 0) {
        av_log(s->avctx, AV_LOG_ERROR,
               "Overread slice header by %d bits\n", -get_bits_left(gb));
        return AVERROR_INVALIDDATA;
    }

    s->HEVClc->first_qp_group = !s->sh.dependent_slice_segment_flag;

    if (!s->ps.pps->cu_qp_delta_enabled_flag)
        s->HEVClc->qp_y = s->sh.slice_qp;

    s->slice_initialized = 1;
    s->HEVClc->tu.cu_qp_offset_cb = 0;
    s->HEVClc->tu.cu_qp_offset_cr = 0;

    s->no_rasl_output_flag = IS_IDR(s) || IS_BLA(s) || (s->nal_unit_type == HEVC_NAL_CRA_NUT && s->last_eos);

    return 0;
}

#define CTB(tab, x, y) ((tab)[(y) * s->ps.sps->ctb_width + (x)])

#define SET_SAO(elem, value)                            \
do {                                                    \
    if (!sao_merge_up_flag && !sao_merge_left_flag)     \
        sao->elem = value;                              \
    else if (sao_merge_left_flag)                       \
        sao->elem = CTB(s->sao, rx-1, ry).elem;         \
    else if (sao_merge_up_flag)                         \
        sao->elem = CTB(s->sao, rx, ry-1).elem;         \
    else                                                \
        sao->elem = 0;                                  \
} while (0)

static void hls_sao_param(HEVCContext *s, int rx, int ry)
{
    HEVCLocalContext *lc    = s->HEVClc;
    int sao_merge_left_flag = 0;
    int sao_merge_up_flag   = 0;
    SAOParams *sao          = &CTB(s->sao, rx, ry);
    int c_idx, i;

    if (s->sh.slice_sample_adaptive_offset_flag[0] ||
        s->sh.slice_sample_adaptive_offset_flag[1]) {
        if (rx > 0) {
            if (lc->ctb_left_flag)
                sao_merge_left_flag = ff_hevc_sao_merge_flag_decode(s);
        }
        if (ry > 0 && !sao_merge_left_flag) {
            if (lc->ctb_up_flag)
                sao_merge_up_flag = ff_hevc_sao_merge_flag_decode(s);
        }
    }

    for (c_idx = 0; c_idx < (s->ps.sps->chroma_format_idc ? 3 : 1); c_idx++) {
        int log2_sao_offset_scale = c_idx == 0 ? s->ps.pps->log2_sao_offset_scale_luma :
                                                 s->ps.pps->log2_sao_offset_scale_chroma;

        if (!s->sh.slice_sample_adaptive_offset_flag[c_idx]) {
            sao->type_idx[c_idx] = SAO_NOT_APPLIED;
            continue;
        }

        if (c_idx == 2) {
            sao->type_idx[2] = sao->type_idx[1];
            sao->eo_class[2] = sao->eo_class[1];
        } else {
            SET_SAO(type_idx[c_idx], ff_hevc_sao_type_idx_decode(s));
        }

        if (sao->type_idx[c_idx] == SAO_NOT_APPLIED)
            continue;

        for (i = 0; i < 4; i++)
            SET_SAO(offset_abs[c_idx][i], ff_hevc_sao_offset_abs_decode(s));

        if (sao->type_idx[c_idx] == SAO_BAND) {
            for (i = 0; i < 4; i++) {
                if (sao->offset_abs[c_idx][i]) {
                    SET_SAO(offset_sign[c_idx][i],
                            ff_hevc_sao_offset_sign_decode(s));
                } else {
                    sao->offset_sign[c_idx][i] = 0;
                }
            }
            SET_SAO(band_position[c_idx], ff_hevc_sao_band_position_decode(s));
        } else if (c_idx != 2) {
            SET_SAO(eo_class[c_idx], ff_hevc_sao_eo_class_decode(s));
        }

        // Inferred parameters
        sao->offset_val[c_idx][0] = 0;
        for (i = 0; i < 4; i++) {
            sao->offset_val[c_idx][i + 1] = sao->offset_abs[c_idx][i];
            if (sao->type_idx[c_idx] == SAO_EDGE) {
                if (i > 1)
                    sao->offset_val[c_idx][i + 1] = -sao->offset_val[c_idx][i + 1];
            } else if (sao->offset_sign[c_idx][i]) {
                sao->offset_val[c_idx][i + 1] = -sao->offset_val[c_idx][i + 1];
            }
            sao->offset_val[c_idx][i + 1] *= 1 << log2_sao_offset_scale;
        }
    }
}

#undef SET_SAO
#undef CTB

static int hls_cross_component_pred(HEVCContext *s, int idx) {
    HEVCLocalContext *lc    = s->HEVClc;
    int log2_res_scale_abs_plus1 = ff_hevc_log2_res_scale_abs(s, idx);

    if (log2_res_scale_abs_plus1 !=  0) {
        int res_scale_sign_flag = ff_hevc_res_scale_sign_flag(s, idx);
        lc->tu.res_scale_val = (1 << (log2_res_scale_abs_plus1 - 1)) *
                               (1 - 2 * res_scale_sign_flag);
    } else {
        lc->tu.res_scale_val = 0;
    }


    return 0;
}

static int hls_transform_unit(HEVCContext *s, int x0, int y0,
                              int xBase, int yBase, int cb_xBase, int cb_yBase,
                              int log2_cb_size, int log2_trafo_size,
                              int blk_idx, int cbf_luma, int *cbf_cb, int *cbf_cr)
{
    HEVCLocalContext *lc = s->HEVClc;
    const int log2_trafo_size_c = log2_trafo_size - s->ps.sps->hshift[1];
    int i;

    if (lc->cu.pred_mode == MODE_INTRA) {
        int trafo_size = 1 << log2_trafo_size;
        ff_hevc_set_neighbour_available(s, x0, y0, trafo_size, trafo_size);

        s->hpc.intra_pred[log2_trafo_size - 2](s, x0, y0, 0);
    }

    if (cbf_luma || cbf_cb[0] || cbf_cr[0] ||
        (s->ps.sps->chroma_format_idc == 2 && (cbf_cb[1] || cbf_cr[1]))) {
        int scan_idx   = SCAN_DIAG;
        int scan_idx_c = SCAN_DIAG;
        int cbf_chroma = cbf_cb[0] || cbf_cr[0] ||
                         (s->ps.sps->chroma_format_idc == 2 &&
                         (cbf_cb[1] || cbf_cr[1]));

        if (s->ps.pps->cu_qp_delta_enabled_flag && !lc->tu.is_cu_qp_delta_coded) {
            lc->tu.cu_qp_delta = ff_hevc_cu_qp_delta_abs(s);
            if (lc->tu.cu_qp_delta != 0)
                if (ff_hevc_cu_qp_delta_sign_flag(s) == 1)
                    lc->tu.cu_qp_delta = -lc->tu.cu_qp_delta;
            lc->tu.is_cu_qp_delta_coded = 1;

            if (lc->tu.cu_qp_delta < -(26 + s->ps.sps->qp_bd_offset / 2) ||
                lc->tu.cu_qp_delta >  (25 + s->ps.sps->qp_bd_offset / 2)) {
                av_log(s->avctx, AV_LOG_ERROR,
                       "The cu_qp_delta %d is outside the valid range "
                       "[%d, %d].\n",
                       lc->tu.cu_qp_delta,
                       -(26 + s->ps.sps->qp_bd_offset / 2),
                        (25 + s->ps.sps->qp_bd_offset / 2));
                return AVERROR_INVALIDDATA;
            }

            ff_hevc_set_qPy(s, cb_xBase, cb_yBase, log2_cb_size);
        }

        if (s->sh.cu_chroma_qp_offset_enabled_flag && cbf_chroma &&
            !lc->cu.cu_transquant_bypass_flag  &&  !lc->tu.is_cu_chroma_qp_offset_coded) {
            int cu_chroma_qp_offset_flag = ff_hevc_cu_chroma_qp_offset_flag(s);
            if (cu_chroma_qp_offset_flag) {
                int cu_chroma_qp_offset_idx  = 0;
                if (s->ps.pps->chroma_qp_offset_list_len_minus1 > 0) {
                    cu_chroma_qp_offset_idx = ff_hevc_cu_chroma_qp_offset_idx(s);
                    av_log(s->avctx, AV_LOG_ERROR,
                        "cu_chroma_qp_offset_idx not yet tested.\n");
                }
                lc->tu.cu_qp_offset_cb = s->ps.pps->cb_qp_offset_list[cu_chroma_qp_offset_idx];
                lc->tu.cu_qp_offset_cr = s->ps.pps->cr_qp_offset_list[cu_chroma_qp_offset_idx];
            } else {
                lc->tu.cu_qp_offset_cb = 0;
                lc->tu.cu_qp_offset_cr = 0;
            }
            lc->tu.is_cu_chroma_qp_offset_coded = 1;
        }

        if (lc->cu.pred_mode == MODE_INTRA && log2_trafo_size < 4) {
            if (lc->tu.intra_pred_mode >= 6 &&
                lc->tu.intra_pred_mode <= 14) {
                scan_idx = SCAN_VERT;
            } else if (lc->tu.intra_pred_mode >= 22 &&
                       lc->tu.intra_pred_mode <= 30) {
                scan_idx = SCAN_HORIZ;
            }

            if (lc->tu.intra_pred_mode_c >=  6 &&
                lc->tu.intra_pred_mode_c <= 14) {
                scan_idx_c = SCAN_VERT;
            } else if (lc->tu.intra_pred_mode_c >= 22 &&
                       lc->tu.intra_pred_mode_c <= 30) {
                scan_idx_c = SCAN_HORIZ;
            }
        }

        lc->tu.cross_pf = 0;

        if (cbf_luma)
            ff_hevc_hls_residual_coding(s, x0, y0, log2_trafo_size, scan_idx, 0);
        if (s->ps.sps->chroma_format_idc && (log2_trafo_size > 2 || s->ps.sps->chroma_format_idc == 3)) {
            int trafo_size_h = 1 << (log2_trafo_size_c + s->ps.sps->hshift[1]);
            int trafo_size_v = 1 << (log2_trafo_size_c + s->ps.sps->vshift[1]);
            lc->tu.cross_pf  = (s->ps.pps->cross_component_prediction_enabled_flag && cbf_luma &&
                                (lc->cu.pred_mode == MODE_INTER ||
                                 (lc->tu.chroma_mode_c ==  4)));

            if (lc->tu.cross_pf) {
                hls_cross_component_pred(s, 0);
            }
            for (i = 0; i < (s->ps.sps->chroma_format_idc == 2 ? 2 : 1); i++) {
                if (lc->cu.pred_mode == MODE_INTRA) {
                    ff_hevc_set_neighbour_available(s, x0, y0 + (i << log2_trafo_size_c), trafo_size_h, trafo_size_v);
                    s->hpc.intra_pred[log2_trafo_size_c - 2](s, x0, y0 + (i << log2_trafo_size_c), 1);
                }
                if (cbf_cb[i])
                    ff_hevc_hls_residual_coding(s, x0, y0 + (i << log2_trafo_size_c),
                                                log2_trafo_size_c, scan_idx_c, 1);
                else
                    if (lc->tu.cross_pf) {
                        ptrdiff_t stride = s->frame->linesize[1];
                        int hshift = s->ps.sps->hshift[1];
                        int vshift = s->ps.sps->vshift[1];
                        int16_t *coeffs_y = (int16_t*)lc->edge_emu_buffer;
                        int16_t *coeffs   = (int16_t*)lc->edge_emu_buffer2;
                        int size = 1 << log2_trafo_size_c;

                        uint8_t *dst = &s->frame->data[1][(y0 >> vshift) * stride +
                                                              ((x0 >> hshift) << s->ps.sps->pixel_shift)];
                        for (i = 0; i < (size * size); i++) {
                            coeffs[i] = ((lc->tu.res_scale_val * coeffs_y[i]) >> 3);
                        }
                        s->hevcdsp.add_residual[log2_trafo_size_c-2](dst, coeffs, stride);
                    }
            }

            if (lc->tu.cross_pf) {
                hls_cross_component_pred(s, 1);
            }
            for (i = 0; i < (s->ps.sps->chroma_format_idc == 2 ? 2 : 1); i++) {
                if (lc->cu.pred_mode == MODE_INTRA) {
                    ff_hevc_set_neighbour_available(s, x0, y0 + (i << log2_trafo_size_c), trafo_size_h, trafo_size_v);
                    s->hpc.intra_pred[log2_trafo_size_c - 2](s, x0, y0 + (i << log2_trafo_size_c), 2);
                }
                if (cbf_cr[i])
                    ff_hevc_hls_residual_coding(s, x0, y0 + (i << log2_trafo_size_c),
                                                log2_trafo_size_c, scan_idx_c, 2);
                else
                    if (lc->tu.cross_pf) {
                        ptrdiff_t stride = s->frame->linesize[2];
                        int hshift = s->ps.sps->hshift[2];
                        int vshift = s->ps.sps->vshift[2];
                        int16_t *coeffs_y = (int16_t*)lc->edge_emu_buffer;
                        int16_t *coeffs   = (int16_t*)lc->edge_emu_buffer2;
                        int size = 1 << log2_trafo_size_c;

                        uint8_t *dst = &s->frame->data[2][(y0 >> vshift) * stride +
                                                          ((x0 >> hshift) << s->ps.sps->pixel_shift)];
                        for (i = 0; i < (size * size); i++) {
                            coeffs[i] = ((lc->tu.res_scale_val * coeffs_y[i]) >> 3);
                        }
                        s->hevcdsp.add_residual[log2_trafo_size_c-2](dst, coeffs, stride);
                    }
            }
        } else if (s->ps.sps->chroma_format_idc && blk_idx == 3) {
            int trafo_size_h = 1 << (log2_trafo_size + 1);
            int trafo_size_v = 1 << (log2_trafo_size + s->ps.sps->vshift[1]);
            for (i = 0; i < (s->ps.sps->chroma_format_idc == 2 ? 2 : 1); i++) {
                if (lc->cu.pred_mode == MODE_INTRA) {
                    ff_hevc_set_neighbour_available(s, xBase, yBase + (i << log2_trafo_size),
                                                    trafo_size_h, trafo_size_v);
                    s->hpc.intra_pred[log2_trafo_size - 2](s, xBase, yBase + (i << log2_trafo_size), 1);
                }
                if (cbf_cb[i])
                    ff_hevc_hls_residual_coding(s, xBase, yBase + (i << log2_trafo_size),
                                                log2_trafo_size, scan_idx_c, 1);
            }
            for (i = 0; i < (s->ps.sps->chroma_format_idc == 2 ? 2 : 1); i++) {
                if (lc->cu.pred_mode == MODE_INTRA) {
                    ff_hevc_set_neighbour_available(s, xBase, yBase + (i << log2_trafo_size),
                                                trafo_size_h, trafo_size_v);
                    s->hpc.intra_pred[log2_trafo_size - 2](s, xBase, yBase + (i << log2_trafo_size), 2);
                }
                if (cbf_cr[i])
                    ff_hevc_hls_residual_coding(s, xBase, yBase + (i << log2_trafo_size),
                                                log2_trafo_size, scan_idx_c, 2);
            }
        }
    } else if (s->ps.sps->chroma_format_idc && lc->cu.pred_mode == MODE_INTRA) {
        if (log2_trafo_size > 2 || s->ps.sps->chroma_format_idc == 3) {
            int trafo_size_h = 1 << (log2_trafo_size_c + s->ps.sps->hshift[1]);
            int trafo_size_v = 1 << (log2_trafo_size_c + s->ps.sps->vshift[1]);
            ff_hevc_set_neighbour_available(s, x0, y0, trafo_size_h, trafo_size_v);
            s->hpc.intra_pred[log2_trafo_size_c - 2](s, x0, y0, 1);
            s->hpc.intra_pred[log2_trafo_size_c - 2](s, x0, y0, 2);
            if (s->ps.sps->chroma_format_idc == 2) {
                ff_hevc_set_neighbour_available(s, x0, y0 + (1 << log2_trafo_size_c),
                                                trafo_size_h, trafo_size_v);
                s->hpc.intra_pred[log2_trafo_size_c - 2](s, x0, y0 + (1 << log2_trafo_size_c), 1);
                s->hpc.intra_pred[log2_trafo_size_c - 2](s, x0, y0 + (1 << log2_trafo_size_c), 2);
            }
        } else if (blk_idx == 3) {
            int trafo_size_h = 1 << (log2_trafo_size + 1);
            int trafo_size_v = 1 << (log2_trafo_size + s->ps.sps->vshift[1]);
            ff_hevc_set_neighbour_available(s, xBase, yBase,
                                            trafo_size_h, trafo_size_v);
            s->hpc.intra_pred[log2_trafo_size - 2](s, xBase, yBase, 1);
            s->hpc.intra_pred[log2_trafo_size - 2](s, xBase, yBase, 2);
            if (s->ps.sps->chroma_format_idc == 2) {
                ff_hevc_set_neighbour_available(s, xBase, yBase + (1 << (log2_trafo_size)),
                                                trafo_size_h, trafo_size_v);
                s->hpc.intra_pred[log2_trafo_size - 2](s, xBase, yBase + (1 << (log2_trafo_size)), 1);
                s->hpc.intra_pred[log2_trafo_size - 2](s, xBase, yBase + (1 << (log2_trafo_size)), 2);
            }
        }
    }

    return 0;
}

static void set_deblocking_bypass(HEVCContext *s, int x0, int y0, int log2_cb_size)
{
    int cb_size          = 1 << log2_cb_size;
    int log2_min_pu_size = s->ps.sps->log2_min_pu_size;

    int min_pu_width     = s->ps.sps->min_pu_width;
    int x_end = FFMIN(x0 + cb_size, s->ps.sps->width);
    int y_end = FFMIN(y0 + cb_size, s->ps.sps->height);
    int i, j;

    for (j = (y0 >> log2_min_pu_size); j < (y_end >> log2_min_pu_size); j++)
        for (i = (x0 >> log2_min_pu_size); i < (x_end >> log2_min_pu_size); i++)
            s->is_pcm[i + j * min_pu_width] = 2;
}

static int hls_transform_tree(HEVCContext *s, int x0, int y0,
                              int xBase, int yBase, int cb_xBase, int cb_yBase,
                              int log2_cb_size, int log2_trafo_size,
                              int trafo_depth, int blk_idx,
                              const int *base_cbf_cb, const int *base_cbf_cr)
{
    HEVCLocalContext *lc = s->HEVClc;
    uint8_t split_transform_flag;
    int cbf_cb[2];
    int cbf_cr[2];
    int ret;

    cbf_cb[0] = base_cbf_cb[0];
    cbf_cb[1] = base_cbf_cb[1];
    cbf_cr[0] = base_cbf_cr[0];
    cbf_cr[1] = base_cbf_cr[1];

    if (lc->cu.intra_split_flag) {
        if (trafo_depth == 1) {
            lc->tu.intra_pred_mode   = lc->pu.intra_pred_mode[blk_idx];
            if (s->ps.sps->chroma_format_idc == 3) {
                lc->tu.intra_pred_mode_c = lc->pu.intra_pred_mode_c[blk_idx];
                lc->tu.chroma_mode_c     = lc->pu.chroma_mode_c[blk_idx];
            } else {
                lc->tu.intra_pred_mode_c = lc->pu.intra_pred_mode_c[0];
                lc->tu.chroma_mode_c     = lc->pu.chroma_mode_c[0];
            }
        }
    } else {
        lc->tu.intra_pred_mode   = lc->pu.intra_pred_mode[0];
        lc->tu.intra_pred_mode_c = lc->pu.intra_pred_mode_c[0];
        lc->tu.chroma_mode_c     = lc->pu.chroma_mode_c[0];
    }

    if (log2_trafo_size <= s->ps.sps->log2_max_trafo_size &&
        log2_trafo_size >  s->ps.sps->log2_min_tb_size    &&
        trafo_depth     < lc->cu.max_trafo_depth       &&
        !(lc->cu.intra_split_flag && trafo_depth == 0)) {
        split_transform_flag = ff_hevc_split_transform_flag_decode(s, log2_trafo_size);
    } else {
        int inter_split = s->ps.sps->max_transform_hierarchy_depth_inter == 0 &&
                          lc->cu.pred_mode == MODE_INTER &&
                          lc->cu.part_mode != PART_2Nx2N &&
                          trafo_depth == 0;

        split_transform_flag = log2_trafo_size > s->ps.sps->log2_max_trafo_size ||
                               (lc->cu.intra_split_flag && trafo_depth == 0) ||
                               inter_split;
    }

    if (s->ps.sps->chroma_format_idc && (log2_trafo_size > 2 || s->ps.sps->chroma_format_idc == 3)) {
        if (trafo_depth == 0 || cbf_cb[0]) {
            cbf_cb[0] = ff_hevc_cbf_cb_cr_decode(s, trafo_depth);
            if (s->ps.sps->chroma_format_idc == 2 && (!split_transform_flag || log2_trafo_size == 3)) {
                cbf_cb[1] = ff_hevc_cbf_cb_cr_decode(s, trafo_depth);
            }
        }

        if (trafo_depth == 0 || cbf_cr[0]) {
            cbf_cr[0] = ff_hevc_cbf_cb_cr_decode(s, trafo_depth);
            if (s->ps.sps->chroma_format_idc == 2 && (!split_transform_flag || log2_trafo_size == 3)) {
                cbf_cr[1] = ff_hevc_cbf_cb_cr_decode(s, trafo_depth);
            }
        }
    }

    if (split_transform_flag) {
        const int trafo_size_split = 1 << (log2_trafo_size - 1);
        const int x1 = x0 + trafo_size_split;
        const int y1 = y0 + trafo_size_split;

#define SUBDIVIDE(x, y, idx)                                                    \
do {                                                                            \
    ret = hls_transform_tree(s, x, y, x0, y0, cb_xBase, cb_yBase, log2_cb_size, \
                             log2_trafo_size - 1, trafo_depth + 1, idx,         \
                             cbf_cb, cbf_cr);                                   \
    if (ret < 0)                                                                \
        return ret;                                                             \
} while (0)

        SUBDIVIDE(x0, y0, 0);
        SUBDIVIDE(x1, y0, 1);
        SUBDIVIDE(x0, y1, 2);
        SUBDIVIDE(x1, y1, 3);

#undef SUBDIVIDE
    } else {
        int min_tu_size      = 1 << s->ps.sps->log2_min_tb_size;
        int log2_min_tu_size = s->ps.sps->log2_min_tb_size;
        int min_tu_width     = s->ps.sps->min_tb_width;
        int cbf_luma         = 1;

        if (lc->cu.pred_mode == MODE_INTRA || trafo_depth != 0 ||
            cbf_cb[0] || cbf_cr[0] ||
            (s->ps.sps->chroma_format_idc == 2 && (cbf_cb[1] || cbf_cr[1]))) {
            cbf_luma = ff_hevc_cbf_luma_decode(s, trafo_depth);
        }

        ret = hls_transform_unit(s, x0, y0, xBase, yBase, cb_xBase, cb_yBase,
                                 log2_cb_size, log2_trafo_size,
                                 blk_idx, cbf_luma, cbf_cb, cbf_cr);
        if (ret < 0)
            return ret;
        // TODO: store cbf_luma somewhere else
        if (cbf_luma) {
            int i, j;
            for (i = 0; i < (1 << log2_trafo_size); i += min_tu_size)
                for (j = 0; j < (1 << log2_trafo_size); j += min_tu_size) {
                    int x_tu = (x0 + j) >> log2_min_tu_size;
                    int y_tu = (y0 + i) >> log2_min_tu_size;
                    s->cbf_luma[y_tu * min_tu_width + x_tu] = 1;
                }
        }
        if (!s->sh.disable_deblocking_filter_flag) {
            ff_hevc_deblocking_boundary_strengths(s, x0, y0, log2_trafo_size);
            if (s->ps.pps->transquant_bypass_enable_flag &&
                lc->cu.cu_transquant_bypass_flag)
                set_deblocking_bypass(s, x0, y0, log2_trafo_size);
        }
    }
    return 0;
}

static int hls_pcm_sample(HEVCContext *s, int x0, int y0, int log2_cb_size)
{
    HEVCLocalContext *lc = s->HEVClc;
    GetBitContext gb;
    int cb_size   = 1 << log2_cb_size;
    ptrdiff_t stride0 = s->frame->linesize[0];
    ptrdiff_t stride1 = s->frame->linesize[1];
    ptrdiff_t stride2 = s->frame->linesize[2];
    uint8_t *dst0 = &s->frame->data[0][y0 * stride0 + (x0 << s->ps.sps->pixel_shift)];
    uint8_t *dst1 = &s->frame->data[1][(y0 >> s->ps.sps->vshift[1]) * stride1 + ((x0 >> s->ps.sps->hshift[1]) << s->ps.sps->pixel_shift)];
    uint8_t *dst2 = &s->frame->data[2][(y0 >> s->ps.sps->vshift[2]) * stride2 + ((x0 >> s->ps.sps->hshift[2]) << s->ps.sps->pixel_shift)];

    int length         = cb_size * cb_size * s->ps.sps->pcm.bit_depth +
                         (((cb_size >> s->ps.sps->hshift[1]) * (cb_size >> s->ps.sps->vshift[1])) +
                          ((cb_size >> s->ps.sps->hshift[2]) * (cb_size >> s->ps.sps->vshift[2]))) *
                          s->ps.sps->pcm.bit_depth_chroma;
    const uint8_t *pcm = skip_bytes(&lc->cc, (length + 7) >> 3);
    int ret;

    if (!s->sh.disable_deblocking_filter_flag)
        ff_hevc_deblocking_boundary_strengths(s, x0, y0, log2_cb_size);

    ret = init_get_bits(&gb, pcm, length);
    if (ret < 0)
        return ret;

    s->hevcdsp.put_pcm(dst0, stride0, cb_size, cb_size,     &gb, s->ps.sps->pcm.bit_depth);
    if (s->ps.sps->chroma_format_idc) {
        s->hevcdsp.put_pcm(dst1, stride1,
                           cb_size >> s->ps.sps->hshift[1],
                           cb_size >> s->ps.sps->vshift[1],
                           &gb, s->ps.sps->pcm.bit_depth_chroma);
        s->hevcdsp.put_pcm(dst2, stride2,
                           cb_size >> s->ps.sps->hshift[2],
                           cb_size >> s->ps.sps->vshift[2],
                           &gb, s->ps.sps->pcm.bit_depth_chroma);
    }

    return 0;
}

/**
 * 8.5.3.2.2.1 Luma sample unidirectional interpolation process
 *
 * @param s HEVC decoding context
 * @param dst target buffer for block data at block position
 * @param dststride stride of the dst buffer
 * @param ref reference picture buffer at origin (0, 0)
 * @param mv motion vector (relative to block position) to get pixel data from
 * @param x_off horizontal position of block from origin (0, 0)
 * @param y_off vertical position of block from origin (0, 0)
 * @param block_w width of block
 * @param block_h height of block
 * @param luma_weight weighting factor applied to the luma prediction
 * @param luma_offset additive offset applied to the luma prediction value
 */

static void luma_mc_uni(HEVCContext *s, uint8_t *dst, ptrdiff_t dststride,
                        AVFrame *ref, const Mv *mv, int x_off, int y_off,
                        int block_w, int block_h, int luma_weight, int luma_offset)
{
    HEVCLocalContext *lc = s->HEVClc;
    uint8_t *src         = ref->data[0];
    ptrdiff_t srcstride  = ref->linesize[0];
    int pic_width        = s->ps.sps->width;
    int pic_height       = s->ps.sps->height;
    int mx               = mv->x & 3;
    int my               = mv->y & 3;
    int weight_flag      = (s->sh.slice_type == P_SLICE && s->ps.pps->weighted_pred_flag) ||
                           (s->sh.slice_type == B_SLICE && s->ps.pps->weighted_bipred_flag);
    int idx              = ff_hevc_pel_weight[block_w];

    x_off += mv->x >> 2;
    y_off += mv->y >> 2;
    src   += y_off * srcstride + (x_off * (1 << s->ps.sps->pixel_shift));

    if (x_off < QPEL_EXTRA_BEFORE || y_off < QPEL_EXTRA_AFTER ||
        x_off >= pic_width - block_w - QPEL_EXTRA_AFTER ||
        y_off >= pic_height - block_h - QPEL_EXTRA_AFTER) {
        const ptrdiff_t edge_emu_stride = EDGE_EMU_BUFFER_STRIDE << s->ps.sps->pixel_shift;
        int offset     = QPEL_EXTRA_BEFORE * srcstride       + (QPEL_EXTRA_BEFORE << s->ps.sps->pixel_shift);
        int buf_offset = QPEL_EXTRA_BEFORE * edge_emu_stride + (QPEL_EXTRA_BEFORE << s->ps.sps->pixel_shift);

        s->vdsp.emulated_edge_mc(lc->edge_emu_buffer, src - offset,
                                 edge_emu_stride, srcstride,
                                 block_w + QPEL_EXTRA,
                                 block_h + QPEL_EXTRA,
                                 x_off - QPEL_EXTRA_BEFORE, y_off - QPEL_EXTRA_BEFORE,
                                 pic_width, pic_height);
        src = lc->edge_emu_buffer + buf_offset;
        srcstride = edge_emu_stride;
    }

    if (!weight_flag)
        s->hevcdsp.put_hevc_qpel_uni[idx][!!my][!!mx](dst, dststride, src, srcstride,
                                                      block_h, mx, my, block_w);
    else
        s->hevcdsp.put_hevc_qpel_uni_w[idx][!!my][!!mx](dst, dststride, src, srcstride,
                                                        block_h, s->sh.luma_log2_weight_denom,
                                                        luma_weight, luma_offset, mx, my, block_w);
}

/**
 * 8.5.3.2.2.1 Luma sample bidirectional interpolation process
 *
 * @param s HEVC decoding context
 * @param dst target buffer for block data at block position
 * @param dststride stride of the dst buffer
 * @param ref0 reference picture0 buffer at origin (0, 0)
 * @param mv0 motion vector0 (relative to block position) to get pixel data from
 * @param x_off horizontal position of block from origin (0, 0)
 * @param y_off vertical position of block from origin (0, 0)
 * @param block_w width of block
 * @param block_h height of block
 * @param ref1 reference picture1 buffer at origin (0, 0)
 * @param mv1 motion vector1 (relative to block position) to get pixel data from
 * @param current_mv current motion vector structure
 */
 static void luma_mc_bi(HEVCContext *s, uint8_t *dst, ptrdiff_t dststride,
                       AVFrame *ref0, const Mv *mv0, int x_off, int y_off,
                       int block_w, int block_h, AVFrame *ref1, const Mv *mv1, struct MvField *current_mv)
{
    HEVCLocalContext *lc = s->HEVClc;
    ptrdiff_t src0stride  = ref0->linesize[0];
    ptrdiff_t src1stride  = ref1->linesize[0];
    int pic_width        = s->ps.sps->width;
    int pic_height       = s->ps.sps->height;
    int mx0              = mv0->x & 3;
    int my0              = mv0->y & 3;
    int mx1              = mv1->x & 3;
    int my1              = mv1->y & 3;
    int weight_flag      = (s->sh.slice_type == P_SLICE && s->ps.pps->weighted_pred_flag) ||
                           (s->sh.slice_type == B_SLICE && s->ps.pps->weighted_bipred_flag);
    int x_off0           = x_off + (mv0->x >> 2);
    int y_off0           = y_off + (mv0->y >> 2);
    int x_off1           = x_off + (mv1->x >> 2);
    int y_off1           = y_off + (mv1->y >> 2);
    int idx              = ff_hevc_pel_weight[block_w];

    uint8_t *src0  = ref0->data[0] + y_off0 * src0stride + (int)((unsigned)x_off0 << s->ps.sps->pixel_shift);
    uint8_t *src1  = ref1->data[0] + y_off1 * src1stride + (int)((unsigned)x_off1 << s->ps.sps->pixel_shift);

    if (x_off0 < QPEL_EXTRA_BEFORE || y_off0 < QPEL_EXTRA_AFTER ||
        x_off0 >= pic_width - block_w - QPEL_EXTRA_AFTER ||
        y_off0 >= pic_height - block_h - QPEL_EXTRA_AFTER) {
        const ptrdiff_t edge_emu_stride = EDGE_EMU_BUFFER_STRIDE << s->ps.sps->pixel_shift;
        int offset     = QPEL_EXTRA_BEFORE * src0stride       + (QPEL_EXTRA_BEFORE << s->ps.sps->pixel_shift);
        int buf_offset = QPEL_EXTRA_BEFORE * edge_emu_stride + (QPEL_EXTRA_BEFORE << s->ps.sps->pixel_shift);

        s->vdsp.emulated_edge_mc(lc->edge_emu_buffer, src0 - offset,
                                 edge_emu_stride, src0stride,
                                 block_w + QPEL_EXTRA,
                                 block_h + QPEL_EXTRA,
                                 x_off0 - QPEL_EXTRA_BEFORE, y_off0 - QPEL_EXTRA_BEFORE,
                                 pic_width, pic_height);
        src0 = lc->edge_emu_buffer + buf_offset;
        src0stride = edge_emu_stride;
    }

    if (x_off1 < QPEL_EXTRA_BEFORE || y_off1 < QPEL_EXTRA_AFTER ||
        x_off1 >= pic_width - block_w - QPEL_EXTRA_AFTER ||
        y_off1 >= pic_height - block_h - QPEL_EXTRA_AFTER) {
        const ptrdiff_t edge_emu_stride = EDGE_EMU_BUFFER_STRIDE << s->ps.sps->pixel_shift;
        int offset     = QPEL_EXTRA_BEFORE * src1stride       + (QPEL_EXTRA_BEFORE << s->ps.sps->pixel_shift);
        int buf_offset = QPEL_EXTRA_BEFORE * edge_emu_stride + (QPEL_EXTRA_BEFORE << s->ps.sps->pixel_shift);

        s->vdsp.emulated_edge_mc(lc->edge_emu_buffer2, src1 - offset,
                                 edge_emu_stride, src1stride,
                                 block_w + QPEL_EXTRA,
                                 block_h + QPEL_EXTRA,
                                 x_off1 - QPEL_EXTRA_BEFORE, y_off1 - QPEL_EXTRA_BEFORE,
                                 pic_width, pic_height);
        src1 = lc->edge_emu_buffer2 + buf_offset;
        src1stride = edge_emu_stride;
    }

    s->hevcdsp.put_hevc_qpel[idx][!!my0][!!mx0](lc->tmp, src0, src0stride,
                                                block_h, mx0, my0, block_w);
    if (!weight_flag)
        s->hevcdsp.put_hevc_qpel_bi[idx][!!my1][!!mx1](dst, dststride, src1, src1stride, lc->tmp,
                                                       block_h, mx1, my1, block_w);
    else
        s->hevcdsp.put_hevc_qpel_bi_w[idx][!!my1][!!mx1](dst, dststride, src1, src1stride, lc->tmp,
                                                         block_h, s->sh.luma_log2_weight_denom,
                                                         s->sh.luma_weight_l0[current_mv->ref_idx[0]],
                                                         s->sh.luma_weight_l1[current_mv->ref_idx[1]],
                                                         s->sh.luma_offset_l0[current_mv->ref_idx[0]],
                                                         s->sh.luma_offset_l1[current_mv->ref_idx[1]],
                                                         mx1, my1, block_w);

}

/**
 * 8.5.3.2.2.2 Chroma sample uniprediction interpolation process
 *
 * @param s HEVC decoding context
 * @param dst1 target buffer for block data at block position (U plane)
 * @param dst2 target buffer for block data at block position (V plane)
 * @param dststride stride of the dst1 and dst2 buffers
 * @param ref reference picture buffer at origin (0, 0)
 * @param mv motion vector (relative to block position) to get pixel data from
 * @param x_off horizontal position of block from origin (0, 0)
 * @param y_off vertical position of block from origin (0, 0)
 * @param block_w width of block
 * @param block_h height of block
 * @param chroma_weight weighting factor applied to the chroma prediction
 * @param chroma_offset additive offset applied to the chroma prediction value
 */

static void chroma_mc_uni(HEVCContext *s, uint8_t *dst0,
                          ptrdiff_t dststride, uint8_t *src0, ptrdiff_t srcstride, int reflist,
                          int x_off, int y_off, int block_w, int block_h, struct MvField *current_mv, int chroma_weight, int chroma_offset)
{
    HEVCLocalContext *lc = s->HEVClc;
    int pic_width        = s->ps.sps->width >> s->ps.sps->hshift[1];
    int pic_height       = s->ps.sps->height >> s->ps.sps->vshift[1];
    const Mv *mv         = &current_mv->mv[reflist];
    int weight_flag      = (s->sh.slice_type == P_SLICE && s->ps.pps->weighted_pred_flag) ||
                           (s->sh.slice_type == B_SLICE && s->ps.pps->weighted_bipred_flag);
    int idx              = ff_hevc_pel_weight[block_w];
    int hshift           = s->ps.sps->hshift[1];
    int vshift           = s->ps.sps->vshift[1];
    intptr_t mx          = av_mod_uintp2(mv->x, 2 + hshift);
    intptr_t my          = av_mod_uintp2(mv->y, 2 + vshift);
    intptr_t _mx         = mx << (1 - hshift);
    intptr_t _my         = my << (1 - vshift);

    x_off += mv->x >> (2 + hshift);
    y_off += mv->y >> (2 + vshift);
    src0  += y_off * srcstride + (x_off * (1 << s->ps.sps->pixel_shift));

    if (x_off < EPEL_EXTRA_BEFORE || y_off < EPEL_EXTRA_AFTER ||
        x_off >= pic_width - block_w - EPEL_EXTRA_AFTER ||
        y_off >= pic_height - block_h - EPEL_EXTRA_AFTER) {
        const int edge_emu_stride = EDGE_EMU_BUFFER_STRIDE << s->ps.sps->pixel_shift;
        int offset0 = EPEL_EXTRA_BEFORE * (srcstride + (1 << s->ps.sps->pixel_shift));
        int buf_offset0 = EPEL_EXTRA_BEFORE *
                          (edge_emu_stride + (1 << s->ps.sps->pixel_shift));
        s->vdsp.emulated_edge_mc(lc->edge_emu_buffer, src0 - offset0,
                                 edge_emu_stride, srcstride,
                                 block_w + EPEL_EXTRA, block_h + EPEL_EXTRA,
                                 x_off - EPEL_EXTRA_BEFORE,
                                 y_off - EPEL_EXTRA_BEFORE,
                                 pic_width, pic_height);

        src0 = lc->edge_emu_buffer + buf_offset0;
        srcstride = edge_emu_stride;
    }
    if (!weight_flag)
        s->hevcdsp.put_hevc_epel_uni[idx][!!my][!!mx](dst0, dststride, src0, srcstride,
                                                  block_h, _mx, _my, block_w);
    else
        s->hevcdsp.put_hevc_epel_uni_w[idx][!!my][!!mx](dst0, dststride, src0, srcstride,
                                                        block_h, s->sh.chroma_log2_weight_denom,
                                                        chroma_weight, chroma_offset, _mx, _my, block_w);
}

/**
 * 8.5.3.2.2.2 Chroma sample bidirectional interpolation process
 *
 * @param s HEVC decoding context
 * @param dst target buffer for block data at block position
 * @param dststride stride of the dst buffer
 * @param ref0 reference picture0 buffer at origin (0, 0)
 * @param mv0 motion vector0 (relative to block position) to get pixel data from
 * @param x_off horizontal position of block from origin (0, 0)
 * @param y_off vertical position of block from origin (0, 0)
 * @param block_w width of block
 * @param block_h height of block
 * @param ref1 reference picture1 buffer at origin (0, 0)
 * @param mv1 motion vector1 (relative to block position) to get pixel data from
 * @param current_mv current motion vector structure
 * @param cidx chroma component(cb, cr)
 */
static void chroma_mc_bi(HEVCContext *s, uint8_t *dst0, ptrdiff_t dststride, AVFrame *ref0, AVFrame *ref1,
                         int x_off, int y_off, int block_w, int block_h, struct MvField *current_mv, int cidx)
{
    HEVCLocalContext *lc = s->HEVClc;
    uint8_t *src1        = ref0->data[cidx+1];
    uint8_t *src2        = ref1->data[cidx+1];
    ptrdiff_t src1stride = ref0->linesize[cidx+1];
    ptrdiff_t src2stride = ref1->linesize[cidx+1];
    int weight_flag      = (s->sh.slice_type == P_SLICE && s->ps.pps->weighted_pred_flag) ||
                           (s->sh.slice_type == B_SLICE && s->ps.pps->weighted_bipred_flag);
    int pic_width        = s->ps.sps->width >> s->ps.sps->hshift[1];
    int pic_height       = s->ps.sps->height >> s->ps.sps->vshift[1];
    Mv *mv0              = &current_mv->mv[0];
    Mv *mv1              = &current_mv->mv[1];
    int hshift = s->ps.sps->hshift[1];
    int vshift = s->ps.sps->vshift[1];

    intptr_t mx0 = av_mod_uintp2(mv0->x, 2 + hshift);
    intptr_t my0 = av_mod_uintp2(mv0->y, 2 + vshift);
    intptr_t mx1 = av_mod_uintp2(mv1->x, 2 + hshift);
    intptr_t my1 = av_mod_uintp2(mv1->y, 2 + vshift);
    intptr_t _mx0 = mx0 << (1 - hshift);
    intptr_t _my0 = my0 << (1 - vshift);
    intptr_t _mx1 = mx1 << (1 - hshift);
    intptr_t _my1 = my1 << (1 - vshift);

    int x_off0 = x_off + (mv0->x >> (2 + hshift));
    int y_off0 = y_off + (mv0->y >> (2 + vshift));
    int x_off1 = x_off + (mv1->x >> (2 + hshift));
    int y_off1 = y_off + (mv1->y >> (2 + vshift));
    int idx = ff_hevc_pel_weight[block_w];
    src1  += y_off0 * src1stride + (int)((unsigned)x_off0 << s->ps.sps->pixel_shift);
    src2  += y_off1 * src2stride + (int)((unsigned)x_off1 << s->ps.sps->pixel_shift);

    if (x_off0 < EPEL_EXTRA_BEFORE || y_off0 < EPEL_EXTRA_AFTER ||
        x_off0 >= pic_width - block_w - EPEL_EXTRA_AFTER ||
        y_off0 >= pic_height - block_h - EPEL_EXTRA_AFTER) {
        const int edge_emu_stride = EDGE_EMU_BUFFER_STRIDE << s->ps.sps->pixel_shift;
        int offset1 = EPEL_EXTRA_BEFORE * (src1stride + (1 << s->ps.sps->pixel_shift));
        int buf_offset1 = EPEL_EXTRA_BEFORE *
                          (edge_emu_stride + (1 << s->ps.sps->pixel_shift));

        s->vdsp.emulated_edge_mc(lc->edge_emu_buffer, src1 - offset1,
                                 edge_emu_stride, src1stride,
                                 block_w + EPEL_EXTRA, block_h + EPEL_EXTRA,
                                 x_off0 - EPEL_EXTRA_BEFORE,
                                 y_off0 - EPEL_EXTRA_BEFORE,
                                 pic_width, pic_height);

        src1 = lc->edge_emu_buffer + buf_offset1;
        src1stride = edge_emu_stride;
    }

    if (x_off1 < EPEL_EXTRA_BEFORE || y_off1 < EPEL_EXTRA_AFTER ||
        x_off1 >= pic_width - block_w - EPEL_EXTRA_AFTER ||
        y_off1 >= pic_height - block_h - EPEL_EXTRA_AFTER) {
        const int edge_emu_stride = EDGE_EMU_BUFFER_STRIDE << s->ps.sps->pixel_shift;
        int offset1 = EPEL_EXTRA_BEFORE * (src2stride + (1 << s->ps.sps->pixel_shift));
        int buf_offset1 = EPEL_EXTRA_BEFORE *
                          (edge_emu_stride + (1 << s->ps.sps->pixel_shift));

        s->vdsp.emulated_edge_mc(lc->edge_emu_buffer2, src2 - offset1,
                                 edge_emu_stride, src2stride,
                                 block_w + EPEL_EXTRA, block_h + EPEL_EXTRA,
                                 x_off1 - EPEL_EXTRA_BEFORE,
                                 y_off1 - EPEL_EXTRA_BEFORE,
                                 pic_width, pic_height);

        src2 = lc->edge_emu_buffer2 + buf_offset1;
        src2stride = edge_emu_stride;
    }

    s->hevcdsp.put_hevc_epel[idx][!!my0][!!mx0](lc->tmp, src1, src1stride,
                                                block_h, _mx0, _my0, block_w);
    if (!weight_flag)
        s->hevcdsp.put_hevc_epel_bi[idx][!!my1][!!mx1](dst0, s->frame->linesize[cidx+1],
                                                       src2, src2stride, lc->tmp,
                                                       block_h, _mx1, _my1, block_w);
    else
        s->hevcdsp.put_hevc_epel_bi_w[idx][!!my1][!!mx1](dst0, s->frame->linesize[cidx+1],
                                                         src2, src2stride, lc->tmp,
                                                         block_h,
                                                         s->sh.chroma_log2_weight_denom,
                                                         s->sh.chroma_weight_l0[current_mv->ref_idx[0]][cidx],
                                                         s->sh.chroma_weight_l1[current_mv->ref_idx[1]][cidx],
                                                         s->sh.chroma_offset_l0[current_mv->ref_idx[0]][cidx],
                                                         s->sh.chroma_offset_l1[current_mv->ref_idx[1]][cidx],
                                                         _mx1, _my1, block_w);
}

static void hevc_await_progress(HEVCContext *s, HEVCFrame *ref,
                                const Mv *mv, int y0, int height)
{
    int y = FFMAX(0, (mv->y >> 2) + y0 + height + 9);

    if (s->threads_type == FF_THREAD_FRAME )
        ff_thread_await_progress(&ref->tf, y, 0);
}

static void hevc_luma_mv_mvp_mode(HEVCContext *s, int x0, int y0, int nPbW,
                                  int nPbH, int log2_cb_size, int part_idx,
                                  int merge_idx, MvField *mv)
{
    HEVCLocalContext *lc = s->HEVClc;
    enum InterPredIdc inter_pred_idc = PRED_L0;
    int mvp_flag;

    ff_hevc_set_neighbour_available(s, x0, y0, nPbW, nPbH);
<<<<<<< HEAD
    mv->pred_flag = 0;
    if (s->sh.slice_type == B_SLICE)
=======
    if (s->sh.slice_type == HEVC_SLICE_B)
>>>>>>> 0bfdcce4
        inter_pred_idc = ff_hevc_inter_pred_idc_decode(s, nPbW, nPbH);

    if (inter_pred_idc != PRED_L1) {
        if (s->sh.nb_refs[L0])
            mv->ref_idx[0]= ff_hevc_ref_idx_lx_decode(s, s->sh.nb_refs[L0]);

        mv->pred_flag = PF_L0;
        ff_hevc_hls_mvd_coding(s, x0, y0, 0);
        mvp_flag = ff_hevc_mvp_lx_flag_decode(s);
        ff_hevc_luma_mv_mvp_mode(s, x0, y0, nPbW, nPbH, log2_cb_size,
                                 part_idx, merge_idx, mv, mvp_flag, 0);
        mv->mv[0].x += lc->pu.mvd.x;
        mv->mv[0].y += lc->pu.mvd.y;
    }

    if (inter_pred_idc != PRED_L0) {
        if (s->sh.nb_refs[L1])
            mv->ref_idx[1]= ff_hevc_ref_idx_lx_decode(s, s->sh.nb_refs[L1]);

        if (s->sh.mvd_l1_zero_flag == 1 && inter_pred_idc == PRED_BI) {
            AV_ZERO32(&lc->pu.mvd);
        } else {
            ff_hevc_hls_mvd_coding(s, x0, y0, 1);
        }

        mv->pred_flag += PF_L1;
        mvp_flag = ff_hevc_mvp_lx_flag_decode(s);
        ff_hevc_luma_mv_mvp_mode(s, x0, y0, nPbW, nPbH, log2_cb_size,
                                 part_idx, merge_idx, mv, mvp_flag, 1);
        mv->mv[1].x += lc->pu.mvd.x;
        mv->mv[1].y += lc->pu.mvd.y;
    }
}

static void hls_prediction_unit(HEVCContext *s, int x0, int y0,
                                int nPbW, int nPbH,
                                int log2_cb_size, int partIdx, int idx)
{
#define POS(c_idx, x, y)                                                              \
    &s->frame->data[c_idx][((y) >> s->ps.sps->vshift[c_idx]) * s->frame->linesize[c_idx] + \
                           (((x) >> s->ps.sps->hshift[c_idx]) << s->ps.sps->pixel_shift)]
    HEVCLocalContext *lc = s->HEVClc;
    int merge_idx = 0;
    struct MvField current_mv = {{{ 0 }}};

    int min_pu_width = s->ps.sps->min_pu_width;

    MvField *tab_mvf = s->ref->tab_mvf;
    RefPicList  *refPicList = s->ref->refPicList;
    HEVCFrame *ref0 = NULL, *ref1 = NULL;
    uint8_t *dst0 = POS(0, x0, y0);
    uint8_t *dst1 = POS(1, x0, y0);
    uint8_t *dst2 = POS(2, x0, y0);
    int log2_min_cb_size = s->ps.sps->log2_min_cb_size;
    int min_cb_width     = s->ps.sps->min_cb_width;
    int x_cb             = x0 >> log2_min_cb_size;
    int y_cb             = y0 >> log2_min_cb_size;
    int x_pu, y_pu;
    int i, j;

    int skip_flag = SAMPLE_CTB(s->skip_flag, x_cb, y_cb);

    if (!skip_flag)
        lc->pu.merge_flag = ff_hevc_merge_flag_decode(s);

    if (skip_flag || lc->pu.merge_flag) {
        if (s->sh.max_num_merge_cand > 1)
            merge_idx = ff_hevc_merge_idx_decode(s);
        else
            merge_idx = 0;

        ff_hevc_luma_mv_merge_mode(s, x0, y0, nPbW, nPbH, log2_cb_size,
                                   partIdx, merge_idx, &current_mv);
    } else {
        hevc_luma_mv_mvp_mode(s, x0, y0, nPbW, nPbH, log2_cb_size,
                              partIdx, merge_idx, &current_mv);
    }

    x_pu = x0 >> s->ps.sps->log2_min_pu_size;
    y_pu = y0 >> s->ps.sps->log2_min_pu_size;

    for (j = 0; j < nPbH >> s->ps.sps->log2_min_pu_size; j++)
        for (i = 0; i < nPbW >> s->ps.sps->log2_min_pu_size; i++)
            tab_mvf[(y_pu + j) * min_pu_width + x_pu + i] = current_mv;

    if (current_mv.pred_flag & PF_L0) {
        ref0 = refPicList[0].ref[current_mv.ref_idx[0]];
        if (!ref0)
            return;
        hevc_await_progress(s, ref0, &current_mv.mv[0], y0, nPbH);
    }
    if (current_mv.pred_flag & PF_L1) {
        ref1 = refPicList[1].ref[current_mv.ref_idx[1]];
        if (!ref1)
            return;
        hevc_await_progress(s, ref1, &current_mv.mv[1], y0, nPbH);
    }

    if (current_mv.pred_flag == PF_L0) {
        int x0_c = x0 >> s->ps.sps->hshift[1];
        int y0_c = y0 >> s->ps.sps->vshift[1];
        int nPbW_c = nPbW >> s->ps.sps->hshift[1];
        int nPbH_c = nPbH >> s->ps.sps->vshift[1];

        luma_mc_uni(s, dst0, s->frame->linesize[0], ref0->frame,
                    &current_mv.mv[0], x0, y0, nPbW, nPbH,
                    s->sh.luma_weight_l0[current_mv.ref_idx[0]],
                    s->sh.luma_offset_l0[current_mv.ref_idx[0]]);

<<<<<<< HEAD
        if (s->ps.sps->chroma_format_idc) {
            chroma_mc_uni(s, dst1, s->frame->linesize[1], ref0->frame->data[1], ref0->frame->linesize[1],
                          0, x0_c, y0_c, nPbW_c, nPbH_c, &current_mv,
                          s->sh.chroma_weight_l0[current_mv.ref_idx[0]][0], s->sh.chroma_offset_l0[current_mv.ref_idx[0]][0]);
            chroma_mc_uni(s, dst2, s->frame->linesize[2], ref0->frame->data[2], ref0->frame->linesize[2],
                          0, x0_c, y0_c, nPbW_c, nPbH_c, &current_mv,
                          s->sh.chroma_weight_l0[current_mv.ref_idx[0]][1], s->sh.chroma_offset_l0[current_mv.ref_idx[0]][1]);
        }
    } else if (current_mv.pred_flag == PF_L1) {
        int x0_c = x0 >> s->ps.sps->hshift[1];
        int y0_c = y0 >> s->ps.sps->vshift[1];
        int nPbW_c = nPbW >> s->ps.sps->hshift[1];
        int nPbH_c = nPbH >> s->ps.sps->vshift[1];

        luma_mc_uni(s, dst0, s->frame->linesize[0], ref1->frame,
                    &current_mv.mv[1], x0, y0, nPbW, nPbH,
                    s->sh.luma_weight_l1[current_mv.ref_idx[1]],
                    s->sh.luma_offset_l1[current_mv.ref_idx[1]]);

        if (s->ps.sps->chroma_format_idc) {
            chroma_mc_uni(s, dst1, s->frame->linesize[1], ref1->frame->data[1], ref1->frame->linesize[1],
                          1, x0_c, y0_c, nPbW_c, nPbH_c, &current_mv,
                          s->sh.chroma_weight_l1[current_mv.ref_idx[1]][0], s->sh.chroma_offset_l1[current_mv.ref_idx[1]][0]);

            chroma_mc_uni(s, dst2, s->frame->linesize[2], ref1->frame->data[2], ref1->frame->linesize[2],
                          1, x0_c, y0_c, nPbW_c, nPbH_c, &current_mv,
                          s->sh.chroma_weight_l1[current_mv.ref_idx[1]][1], s->sh.chroma_offset_l1[current_mv.ref_idx[1]][1]);
        }
    } else if (current_mv.pred_flag == PF_BI) {
        int x0_c = x0 >> s->ps.sps->hshift[1];
        int y0_c = y0 >> s->ps.sps->vshift[1];
        int nPbW_c = nPbW >> s->ps.sps->hshift[1];
        int nPbH_c = nPbH >> s->ps.sps->vshift[1];

        luma_mc_bi(s, dst0, s->frame->linesize[0], ref0->frame,
                   &current_mv.mv[0], x0, y0, nPbW, nPbH,
                   ref1->frame, &current_mv.mv[1], &current_mv);

        if (s->ps.sps->chroma_format_idc) {
            chroma_mc_bi(s, dst1, s->frame->linesize[1], ref0->frame, ref1->frame,
                         x0_c, y0_c, nPbW_c, nPbH_c, &current_mv, 0);

            chroma_mc_bi(s, dst2, s->frame->linesize[2], ref0->frame, ref1->frame,
                         x0_c, y0_c, nPbW_c, nPbH_c, &current_mv, 1);
=======
        if ((s->sh.slice_type == HEVC_SLICE_P && s->ps.pps->weighted_pred_flag) ||
            (s->sh.slice_type == HEVC_SLICE_B && s->ps.pps->weighted_bipred_flag)) {
            s->hevcdsp.weighted_pred[pred_idx](s->sh.luma_log2_weight_denom,
                                               s->sh.luma_weight_l0[current_mv.ref_idx[0]],
                                               s->sh.luma_offset_l0[current_mv.ref_idx[0]],
                                               dst0, s->frame->linesize[0], tmp,
                                               tmpstride, nPbH);
        } else {
            s->hevcdsp.put_unweighted_pred[pred_idx](dst0, s->frame->linesize[0], tmp, tmpstride, nPbH);
        }
        chroma_mc(s, tmp, tmp2, tmpstride, ref0->frame,
                  &current_mv.mv[0], x0 / 2, y0 / 2, nPbW / 2, nPbH / 2, pred_idx);

        if ((s->sh.slice_type == HEVC_SLICE_P && s->ps.pps->weighted_pred_flag) ||
            (s->sh.slice_type == HEVC_SLICE_B && s->ps.pps->weighted_bipred_flag)) {
            s->hevcdsp.weighted_pred_chroma[pred_idx](s->sh.chroma_log2_weight_denom,
                                                      s->sh.chroma_weight_l0[current_mv.ref_idx[0]][0],
                                                      s->sh.chroma_offset_l0[current_mv.ref_idx[0]][0],
                                                      dst1, s->frame->linesize[1], tmp, tmpstride,
                                                      nPbH / 2);
            s->hevcdsp.weighted_pred_chroma[pred_idx](s->sh.chroma_log2_weight_denom,
                                                      s->sh.chroma_weight_l0[current_mv.ref_idx[0]][1],
                                                      s->sh.chroma_offset_l0[current_mv.ref_idx[0]][1],
                                                      dst2, s->frame->linesize[2], tmp2, tmpstride,
                                                      nPbH / 2);
        } else {
            s->hevcdsp.put_unweighted_pred_chroma[pred_idx](dst1, s->frame->linesize[1], tmp,  tmpstride, nPbH / 2);
            s->hevcdsp.put_unweighted_pred_chroma[pred_idx](dst2, s->frame->linesize[2], tmp2, tmpstride, nPbH / 2);
        }
    } else if (!current_mv.pred_flag[0] && current_mv.pred_flag[1]) {
        DECLARE_ALIGNED(16, int16_t, tmp [MAX_PB_SIZE * MAX_PB_SIZE]);
        DECLARE_ALIGNED(16, int16_t, tmp2[MAX_PB_SIZE * MAX_PB_SIZE]);

        luma_mc(s, tmp, tmpstride, ref1->frame,
                &current_mv.mv[1], x0, y0, nPbW, nPbH, pred_idx);

        if ((s->sh.slice_type == HEVC_SLICE_P && s->ps.pps->weighted_pred_flag) ||
            (s->sh.slice_type == HEVC_SLICE_B && s->ps.pps->weighted_bipred_flag)) {
            s->hevcdsp.weighted_pred[pred_idx](s->sh.luma_log2_weight_denom,
                                               s->sh.luma_weight_l1[current_mv.ref_idx[1]],
                                               s->sh.luma_offset_l1[current_mv.ref_idx[1]],
                                               dst0, s->frame->linesize[0], tmp, tmpstride,
                                               nPbH);
        } else {
            s->hevcdsp.put_unweighted_pred[pred_idx](dst0, s->frame->linesize[0], tmp, tmpstride, nPbH);
        }

        chroma_mc(s, tmp, tmp2, tmpstride, ref1->frame,
                  &current_mv.mv[1], x0 / 2, y0 / 2, nPbW / 2, nPbH / 2, pred_idx);

        if ((s->sh.slice_type == HEVC_SLICE_P && s->ps.pps->weighted_pred_flag) ||
            (s->sh.slice_type == HEVC_SLICE_B && s->ps.pps->weighted_bipred_flag)) {
            s->hevcdsp.weighted_pred_chroma[pred_idx](s->sh.chroma_log2_weight_denom,
                                                      s->sh.chroma_weight_l1[current_mv.ref_idx[1]][0],
                                                      s->sh.chroma_offset_l1[current_mv.ref_idx[1]][0],
                                                      dst1, s->frame->linesize[1], tmp, tmpstride, nPbH/2);
            s->hevcdsp.weighted_pred_chroma[pred_idx](s->sh.chroma_log2_weight_denom,
                                                      s->sh.chroma_weight_l1[current_mv.ref_idx[1]][1],
                                                      s->sh.chroma_offset_l1[current_mv.ref_idx[1]][1],
                                                      dst2, s->frame->linesize[2], tmp2, tmpstride, nPbH/2);
        } else {
            s->hevcdsp.put_unweighted_pred_chroma[pred_idx](dst1, s->frame->linesize[1], tmp,  tmpstride, nPbH / 2);
            s->hevcdsp.put_unweighted_pred_chroma[pred_idx](dst2, s->frame->linesize[2], tmp2, tmpstride, nPbH / 2);
        }
    } else if (current_mv.pred_flag[0] && current_mv.pred_flag[1]) {
        DECLARE_ALIGNED(16, int16_t, tmp [MAX_PB_SIZE * MAX_PB_SIZE]);
        DECLARE_ALIGNED(16, int16_t, tmp2[MAX_PB_SIZE * MAX_PB_SIZE]);
        DECLARE_ALIGNED(16, int16_t, tmp3[MAX_PB_SIZE * MAX_PB_SIZE]);
        DECLARE_ALIGNED(16, int16_t, tmp4[MAX_PB_SIZE * MAX_PB_SIZE]);

        luma_mc(s, tmp, tmpstride, ref0->frame,
                &current_mv.mv[0], x0, y0, nPbW, nPbH, pred_idx);
        luma_mc(s, tmp2, tmpstride, ref1->frame,
                &current_mv.mv[1], x0, y0, nPbW, nPbH, pred_idx);

        if ((s->sh.slice_type == HEVC_SLICE_P && s->ps.pps->weighted_pred_flag) ||
            (s->sh.slice_type == HEVC_SLICE_B && s->ps.pps->weighted_bipred_flag)) {
            s->hevcdsp.weighted_pred_avg[pred_idx](s->sh.luma_log2_weight_denom,
                                                   s->sh.luma_weight_l0[current_mv.ref_idx[0]],
                                                   s->sh.luma_weight_l1[current_mv.ref_idx[1]],
                                                   s->sh.luma_offset_l0[current_mv.ref_idx[0]],
                                                   s->sh.luma_offset_l1[current_mv.ref_idx[1]],
                                                   dst0, s->frame->linesize[0],
                                                   tmp, tmp2, tmpstride, nPbH);
        } else {
            s->hevcdsp.put_unweighted_pred_avg[pred_idx](dst0, s->frame->linesize[0],
                                                         tmp, tmp2, tmpstride, nPbH);
        }

        chroma_mc(s, tmp, tmp2, tmpstride, ref0->frame,
                  &current_mv.mv[0], x0 / 2, y0 / 2, nPbW / 2, nPbH / 2, pred_idx);
        chroma_mc(s, tmp3, tmp4, tmpstride, ref1->frame,
                  &current_mv.mv[1], x0 / 2, y0 / 2, nPbW / 2, nPbH / 2, pred_idx);

        if ((s->sh.slice_type == HEVC_SLICE_P && s->ps.pps->weighted_pred_flag) ||
            (s->sh.slice_type == HEVC_SLICE_B && s->ps.pps->weighted_bipred_flag)) {
            s->hevcdsp.weighted_pred_avg_chroma[pred_idx](s->sh.chroma_log2_weight_denom,
                                                          s->sh.chroma_weight_l0[current_mv.ref_idx[0]][0],
                                                          s->sh.chroma_weight_l1[current_mv.ref_idx[1]][0],
                                                          s->sh.chroma_offset_l0[current_mv.ref_idx[0]][0],
                                                          s->sh.chroma_offset_l1[current_mv.ref_idx[1]][0],
                                                          dst1, s->frame->linesize[1], tmp, tmp3,
                                                          tmpstride, nPbH / 2);
            s->hevcdsp.weighted_pred_avg_chroma[pred_idx](s->sh.chroma_log2_weight_denom,
                                                          s->sh.chroma_weight_l0[current_mv.ref_idx[0]][1],
                                                          s->sh.chroma_weight_l1[current_mv.ref_idx[1]][1],
                                                          s->sh.chroma_offset_l0[current_mv.ref_idx[0]][1],
                                                          s->sh.chroma_offset_l1[current_mv.ref_idx[1]][1],
                                                          dst2, s->frame->linesize[2], tmp2, tmp4,
                                                          tmpstride, nPbH / 2);
        } else {
            s->hevcdsp.put_unweighted_pred_avg_chroma[pred_idx](dst1, s->frame->linesize[1], tmp, tmp3,  tmpstride, nPbH/2);
            s->hevcdsp.put_unweighted_pred_avg_chroma[pred_idx](dst2, s->frame->linesize[2], tmp2, tmp4, tmpstride, nPbH/2);
>>>>>>> 0bfdcce4
        }
    }
}

/**
 * 8.4.1
 */
static int luma_intra_pred_mode(HEVCContext *s, int x0, int y0, int pu_size,
                                int prev_intra_luma_pred_flag)
{
    HEVCLocalContext *lc = s->HEVClc;
    int x_pu             = x0 >> s->ps.sps->log2_min_pu_size;
    int y_pu             = y0 >> s->ps.sps->log2_min_pu_size;
    int min_pu_width     = s->ps.sps->min_pu_width;
    int size_in_pus      = pu_size >> s->ps.sps->log2_min_pu_size;
    int x0b              = av_mod_uintp2(x0, s->ps.sps->log2_ctb_size);
    int y0b              = av_mod_uintp2(y0, s->ps.sps->log2_ctb_size);

    int cand_up   = (lc->ctb_up_flag || y0b) ?
                    s->tab_ipm[(y_pu - 1) * min_pu_width + x_pu] : INTRA_DC;
    int cand_left = (lc->ctb_left_flag || x0b) ?
                    s->tab_ipm[y_pu * min_pu_width + x_pu - 1]   : INTRA_DC;

    int y_ctb = (y0 >> (s->ps.sps->log2_ctb_size)) << (s->ps.sps->log2_ctb_size);

    MvField *tab_mvf = s->ref->tab_mvf;
    int intra_pred_mode;
    int candidate[3];
    int i, j;

    // intra_pred_mode prediction does not cross vertical CTB boundaries
    if ((y0 - 1) < y_ctb)
        cand_up = INTRA_DC;

    if (cand_left == cand_up) {
        if (cand_left < 2) {
            candidate[0] = INTRA_PLANAR;
            candidate[1] = INTRA_DC;
            candidate[2] = INTRA_ANGULAR_26;
        } else {
            candidate[0] = cand_left;
            candidate[1] = 2 + ((cand_left - 2 - 1 + 32) & 31);
            candidate[2] = 2 + ((cand_left - 2 + 1) & 31);
        }
    } else {
        candidate[0] = cand_left;
        candidate[1] = cand_up;
        if (candidate[0] != INTRA_PLANAR && candidate[1] != INTRA_PLANAR) {
            candidate[2] = INTRA_PLANAR;
        } else if (candidate[0] != INTRA_DC && candidate[1] != INTRA_DC) {
            candidate[2] = INTRA_DC;
        } else {
            candidate[2] = INTRA_ANGULAR_26;
        }
    }

    if (prev_intra_luma_pred_flag) {
        intra_pred_mode = candidate[lc->pu.mpm_idx];
    } else {
        if (candidate[0] > candidate[1])
            FFSWAP(uint8_t, candidate[0], candidate[1]);
        if (candidate[0] > candidate[2])
            FFSWAP(uint8_t, candidate[0], candidate[2]);
        if (candidate[1] > candidate[2])
            FFSWAP(uint8_t, candidate[1], candidate[2]);

        intra_pred_mode = lc->pu.rem_intra_luma_pred_mode;
        for (i = 0; i < 3; i++)
            if (intra_pred_mode >= candidate[i])
                intra_pred_mode++;
    }

    /* write the intra prediction units into the mv array */
    if (!size_in_pus)
        size_in_pus = 1;
    for (i = 0; i < size_in_pus; i++) {
        memset(&s->tab_ipm[(y_pu + i) * min_pu_width + x_pu],
               intra_pred_mode, size_in_pus);

        for (j = 0; j < size_in_pus; j++) {
            tab_mvf[(y_pu + j) * min_pu_width + x_pu + i].pred_flag = PF_INTRA;
        }
    }

    return intra_pred_mode;
}

static av_always_inline void set_ct_depth(HEVCContext *s, int x0, int y0,
                                          int log2_cb_size, int ct_depth)
{
    int length = (1 << log2_cb_size) >> s->ps.sps->log2_min_cb_size;
    int x_cb   = x0 >> s->ps.sps->log2_min_cb_size;
    int y_cb   = y0 >> s->ps.sps->log2_min_cb_size;
    int y;

    for (y = 0; y < length; y++)
        memset(&s->tab_ct_depth[(y_cb + y) * s->ps.sps->min_cb_width + x_cb],
               ct_depth, length);
}

static const uint8_t tab_mode_idx[] = {
     0,  1,  2,  2,  2,  2,  3,  5,  7,  8, 10, 12, 13, 15, 17, 18, 19, 20,
    21, 22, 23, 23, 24, 24, 25, 25, 26, 27, 27, 28, 28, 29, 29, 30, 31};

static void intra_prediction_unit(HEVCContext *s, int x0, int y0,
                                  int log2_cb_size)
{
    HEVCLocalContext *lc = s->HEVClc;
    static const uint8_t intra_chroma_table[4] = { 0, 26, 10, 1 };
    uint8_t prev_intra_luma_pred_flag[4];
    int split   = lc->cu.part_mode == PART_NxN;
    int pb_size = (1 << log2_cb_size) >> split;
    int side    = split + 1;
    int chroma_mode;
    int i, j;

    for (i = 0; i < side; i++)
        for (j = 0; j < side; j++)
            prev_intra_luma_pred_flag[2 * i + j] = ff_hevc_prev_intra_luma_pred_flag_decode(s);

    for (i = 0; i < side; i++) {
        for (j = 0; j < side; j++) {
            if (prev_intra_luma_pred_flag[2 * i + j])
                lc->pu.mpm_idx = ff_hevc_mpm_idx_decode(s);
            else
                lc->pu.rem_intra_luma_pred_mode = ff_hevc_rem_intra_luma_pred_mode_decode(s);

            lc->pu.intra_pred_mode[2 * i + j] =
                luma_intra_pred_mode(s, x0 + pb_size * j, y0 + pb_size * i, pb_size,
                                     prev_intra_luma_pred_flag[2 * i + j]);
        }
    }

    if (s->ps.sps->chroma_format_idc == 3) {
        for (i = 0; i < side; i++) {
            for (j = 0; j < side; j++) {
                lc->pu.chroma_mode_c[2 * i + j] = chroma_mode = ff_hevc_intra_chroma_pred_mode_decode(s);
                if (chroma_mode != 4) {
                    if (lc->pu.intra_pred_mode[2 * i + j] == intra_chroma_table[chroma_mode])
                        lc->pu.intra_pred_mode_c[2 * i + j] = 34;
                    else
                        lc->pu.intra_pred_mode_c[2 * i + j] = intra_chroma_table[chroma_mode];
                } else {
                    lc->pu.intra_pred_mode_c[2 * i + j] = lc->pu.intra_pred_mode[2 * i + j];
                }
            }
        }
    } else if (s->ps.sps->chroma_format_idc == 2) {
        int mode_idx;
        lc->pu.chroma_mode_c[0] = chroma_mode = ff_hevc_intra_chroma_pred_mode_decode(s);
        if (chroma_mode != 4) {
            if (lc->pu.intra_pred_mode[0] == intra_chroma_table[chroma_mode])
                mode_idx = 34;
            else
                mode_idx = intra_chroma_table[chroma_mode];
        } else {
            mode_idx = lc->pu.intra_pred_mode[0];
        }
        lc->pu.intra_pred_mode_c[0] = tab_mode_idx[mode_idx];
    } else if (s->ps.sps->chroma_format_idc != 0) {
        chroma_mode = ff_hevc_intra_chroma_pred_mode_decode(s);
        if (chroma_mode != 4) {
            if (lc->pu.intra_pred_mode[0] == intra_chroma_table[chroma_mode])
                lc->pu.intra_pred_mode_c[0] = 34;
            else
                lc->pu.intra_pred_mode_c[0] = intra_chroma_table[chroma_mode];
        } else {
            lc->pu.intra_pred_mode_c[0] = lc->pu.intra_pred_mode[0];
        }
    }
}

static void intra_prediction_unit_default_value(HEVCContext *s,
                                                int x0, int y0,
                                                int log2_cb_size)
{
    HEVCLocalContext *lc = s->HEVClc;
    int pb_size          = 1 << log2_cb_size;
    int size_in_pus      = pb_size >> s->ps.sps->log2_min_pu_size;
    int min_pu_width     = s->ps.sps->min_pu_width;
    MvField *tab_mvf     = s->ref->tab_mvf;
    int x_pu             = x0 >> s->ps.sps->log2_min_pu_size;
    int y_pu             = y0 >> s->ps.sps->log2_min_pu_size;
    int j, k;

    if (size_in_pus == 0)
        size_in_pus = 1;
    for (j = 0; j < size_in_pus; j++)
        memset(&s->tab_ipm[(y_pu + j) * min_pu_width + x_pu], INTRA_DC, size_in_pus);
    if (lc->cu.pred_mode == MODE_INTRA)
        for (j = 0; j < size_in_pus; j++)
            for (k = 0; k < size_in_pus; k++)
                tab_mvf[(y_pu + j) * min_pu_width + x_pu + k].pred_flag = PF_INTRA;
}

static int hls_coding_unit(HEVCContext *s, int x0, int y0, int log2_cb_size)
{
    int cb_size          = 1 << log2_cb_size;
    HEVCLocalContext *lc = s->HEVClc;
    int log2_min_cb_size = s->ps.sps->log2_min_cb_size;
    int length           = cb_size >> log2_min_cb_size;
    int min_cb_width     = s->ps.sps->min_cb_width;
    int x_cb             = x0 >> log2_min_cb_size;
    int y_cb             = y0 >> log2_min_cb_size;
    int idx              = log2_cb_size - 2;
    int qp_block_mask    = (1<<(s->ps.sps->log2_ctb_size - s->ps.pps->diff_cu_qp_delta_depth)) - 1;
    int x, y, ret;

    lc->cu.x                = x0;
    lc->cu.y                = y0;
    lc->cu.pred_mode        = MODE_INTRA;
    lc->cu.part_mode        = PART_2Nx2N;
    lc->cu.intra_split_flag = 0;

    SAMPLE_CTB(s->skip_flag, x_cb, y_cb) = 0;
    for (x = 0; x < 4; x++)
        lc->pu.intra_pred_mode[x] = 1;
    if (s->ps.pps->transquant_bypass_enable_flag) {
        lc->cu.cu_transquant_bypass_flag = ff_hevc_cu_transquant_bypass_flag_decode(s);
        if (lc->cu.cu_transquant_bypass_flag)
            set_deblocking_bypass(s, x0, y0, log2_cb_size);
    } else
        lc->cu.cu_transquant_bypass_flag = 0;

    if (s->sh.slice_type != HEVC_SLICE_I) {
        uint8_t skip_flag = ff_hevc_skip_flag_decode(s, x0, y0, x_cb, y_cb);

        x = y_cb * min_cb_width + x_cb;
        for (y = 0; y < length; y++) {
            memset(&s->skip_flag[x], skip_flag, length);
            x += min_cb_width;
        }
        lc->cu.pred_mode = skip_flag ? MODE_SKIP : MODE_INTER;
    } else {
        x = y_cb * min_cb_width + x_cb;
        for (y = 0; y < length; y++) {
            memset(&s->skip_flag[x], 0, length);
            x += min_cb_width;
        }
    }

    if (SAMPLE_CTB(s->skip_flag, x_cb, y_cb)) {
        hls_prediction_unit(s, x0, y0, cb_size, cb_size, log2_cb_size, 0, idx);
        intra_prediction_unit_default_value(s, x0, y0, log2_cb_size);

        if (!s->sh.disable_deblocking_filter_flag)
            ff_hevc_deblocking_boundary_strengths(s, x0, y0, log2_cb_size);
    } else {
        int pcm_flag = 0;

        if (s->sh.slice_type != HEVC_SLICE_I)
            lc->cu.pred_mode = ff_hevc_pred_mode_decode(s);
        if (lc->cu.pred_mode != MODE_INTRA ||
            log2_cb_size == s->ps.sps->log2_min_cb_size) {
            lc->cu.part_mode        = ff_hevc_part_mode_decode(s, log2_cb_size);
            lc->cu.intra_split_flag = lc->cu.part_mode == PART_NxN &&
                                      lc->cu.pred_mode == MODE_INTRA;
        }

        if (lc->cu.pred_mode == MODE_INTRA) {
            if (lc->cu.part_mode == PART_2Nx2N && s->ps.sps->pcm_enabled_flag &&
                log2_cb_size >= s->ps.sps->pcm.log2_min_pcm_cb_size &&
                log2_cb_size <= s->ps.sps->pcm.log2_max_pcm_cb_size) {
                pcm_flag = ff_hevc_pcm_flag_decode(s);
            }
            if (pcm_flag) {
                intra_prediction_unit_default_value(s, x0, y0, log2_cb_size);
                ret = hls_pcm_sample(s, x0, y0, log2_cb_size);
                if (s->ps.sps->pcm.loop_filter_disable_flag)
                    set_deblocking_bypass(s, x0, y0, log2_cb_size);

                if (ret < 0)
                    return ret;
            } else {
                intra_prediction_unit(s, x0, y0, log2_cb_size);
            }
        } else {
            intra_prediction_unit_default_value(s, x0, y0, log2_cb_size);
            switch (lc->cu.part_mode) {
            case PART_2Nx2N:
                hls_prediction_unit(s, x0, y0, cb_size, cb_size, log2_cb_size, 0, idx);
                break;
            case PART_2NxN:
                hls_prediction_unit(s, x0, y0,               cb_size, cb_size / 2, log2_cb_size, 0, idx);
                hls_prediction_unit(s, x0, y0 + cb_size / 2, cb_size, cb_size / 2, log2_cb_size, 1, idx);
                break;
            case PART_Nx2N:
                hls_prediction_unit(s, x0,               y0, cb_size / 2, cb_size, log2_cb_size, 0, idx - 1);
                hls_prediction_unit(s, x0 + cb_size / 2, y0, cb_size / 2, cb_size, log2_cb_size, 1, idx - 1);
                break;
            case PART_2NxnU:
                hls_prediction_unit(s, x0, y0,               cb_size, cb_size     / 4, log2_cb_size, 0, idx);
                hls_prediction_unit(s, x0, y0 + cb_size / 4, cb_size, cb_size * 3 / 4, log2_cb_size, 1, idx);
                break;
            case PART_2NxnD:
                hls_prediction_unit(s, x0, y0,                   cb_size, cb_size * 3 / 4, log2_cb_size, 0, idx);
                hls_prediction_unit(s, x0, y0 + cb_size * 3 / 4, cb_size, cb_size     / 4, log2_cb_size, 1, idx);
                break;
            case PART_nLx2N:
                hls_prediction_unit(s, x0,               y0, cb_size     / 4, cb_size, log2_cb_size, 0, idx - 2);
                hls_prediction_unit(s, x0 + cb_size / 4, y0, cb_size * 3 / 4, cb_size, log2_cb_size, 1, idx - 2);
                break;
            case PART_nRx2N:
                hls_prediction_unit(s, x0,                   y0, cb_size * 3 / 4, cb_size, log2_cb_size, 0, idx - 2);
                hls_prediction_unit(s, x0 + cb_size * 3 / 4, y0, cb_size     / 4, cb_size, log2_cb_size, 1, idx - 2);
                break;
            case PART_NxN:
                hls_prediction_unit(s, x0,               y0,               cb_size / 2, cb_size / 2, log2_cb_size, 0, idx - 1);
                hls_prediction_unit(s, x0 + cb_size / 2, y0,               cb_size / 2, cb_size / 2, log2_cb_size, 1, idx - 1);
                hls_prediction_unit(s, x0,               y0 + cb_size / 2, cb_size / 2, cb_size / 2, log2_cb_size, 2, idx - 1);
                hls_prediction_unit(s, x0 + cb_size / 2, y0 + cb_size / 2, cb_size / 2, cb_size / 2, log2_cb_size, 3, idx - 1);
                break;
            }
        }

        if (!pcm_flag) {
            int rqt_root_cbf = 1;

            if (lc->cu.pred_mode != MODE_INTRA &&
                !(lc->cu.part_mode == PART_2Nx2N && lc->pu.merge_flag)) {
                rqt_root_cbf = ff_hevc_no_residual_syntax_flag_decode(s);
            }
            if (rqt_root_cbf) {
                const static int cbf[2] = { 0 };
                lc->cu.max_trafo_depth = lc->cu.pred_mode == MODE_INTRA ?
                                         s->ps.sps->max_transform_hierarchy_depth_intra + lc->cu.intra_split_flag :
                                         s->ps.sps->max_transform_hierarchy_depth_inter;
                ret = hls_transform_tree(s, x0, y0, x0, y0, x0, y0,
                                         log2_cb_size,
                                         log2_cb_size, 0, 0, cbf, cbf);
                if (ret < 0)
                    return ret;
            } else {
                if (!s->sh.disable_deblocking_filter_flag)
                    ff_hevc_deblocking_boundary_strengths(s, x0, y0, log2_cb_size);
            }
        }
    }

    if (s->ps.pps->cu_qp_delta_enabled_flag && lc->tu.is_cu_qp_delta_coded == 0)
        ff_hevc_set_qPy(s, x0, y0, log2_cb_size);

    x = y_cb * min_cb_width + x_cb;
    for (y = 0; y < length; y++) {
        memset(&s->qp_y_tab[x], lc->qp_y, length);
        x += min_cb_width;
    }

    if(((x0 + (1<<log2_cb_size)) & qp_block_mask) == 0 &&
       ((y0 + (1<<log2_cb_size)) & qp_block_mask) == 0) {
        lc->qPy_pred = lc->qp_y;
    }

    set_ct_depth(s, x0, y0, log2_cb_size, lc->ct_depth);

    return 0;
}

static int hls_coding_quadtree(HEVCContext *s, int x0, int y0,
                               int log2_cb_size, int cb_depth)
{
    HEVCLocalContext *lc = s->HEVClc;
    const int cb_size    = 1 << log2_cb_size;
    int ret;
    int split_cu;

    lc->ct_depth = cb_depth;
    if (x0 + cb_size <= s->ps.sps->width  &&
        y0 + cb_size <= s->ps.sps->height &&
        log2_cb_size > s->ps.sps->log2_min_cb_size) {
        split_cu = ff_hevc_split_coding_unit_flag_decode(s, cb_depth, x0, y0);
    } else {
        split_cu = (log2_cb_size > s->ps.sps->log2_min_cb_size);
    }
    if (s->ps.pps->cu_qp_delta_enabled_flag &&
        log2_cb_size >= s->ps.sps->log2_ctb_size - s->ps.pps->diff_cu_qp_delta_depth) {
        lc->tu.is_cu_qp_delta_coded = 0;
        lc->tu.cu_qp_delta          = 0;
    }

    if (s->sh.cu_chroma_qp_offset_enabled_flag &&
        log2_cb_size >= s->ps.sps->log2_ctb_size - s->ps.pps->diff_cu_chroma_qp_offset_depth) {
        lc->tu.is_cu_chroma_qp_offset_coded = 0;
    }

    if (split_cu) {
        int qp_block_mask = (1<<(s->ps.sps->log2_ctb_size - s->ps.pps->diff_cu_qp_delta_depth)) - 1;
        const int cb_size_split = cb_size >> 1;
        const int x1 = x0 + cb_size_split;
        const int y1 = y0 + cb_size_split;

        int more_data = 0;

        more_data = hls_coding_quadtree(s, x0, y0, log2_cb_size - 1, cb_depth + 1);
        if (more_data < 0)
            return more_data;

        if (more_data && x1 < s->ps.sps->width) {
            more_data = hls_coding_quadtree(s, x1, y0, log2_cb_size - 1, cb_depth + 1);
            if (more_data < 0)
                return more_data;
        }
        if (more_data && y1 < s->ps.sps->height) {
            more_data = hls_coding_quadtree(s, x0, y1, log2_cb_size - 1, cb_depth + 1);
            if (more_data < 0)
                return more_data;
        }
        if (more_data && x1 < s->ps.sps->width &&
            y1 < s->ps.sps->height) {
            more_data = hls_coding_quadtree(s, x1, y1, log2_cb_size - 1, cb_depth + 1);
            if (more_data < 0)
                return more_data;
        }

        if(((x0 + (1<<log2_cb_size)) & qp_block_mask) == 0 &&
            ((y0 + (1<<log2_cb_size)) & qp_block_mask) == 0)
            lc->qPy_pred = lc->qp_y;

        if (more_data)
            return ((x1 + cb_size_split) < s->ps.sps->width ||
                    (y1 + cb_size_split) < s->ps.sps->height);
        else
            return 0;
    } else {
        ret = hls_coding_unit(s, x0, y0, log2_cb_size);
        if (ret < 0)
            return ret;
        if ((!((x0 + cb_size) %
               (1 << (s->ps.sps->log2_ctb_size))) ||
             (x0 + cb_size >= s->ps.sps->width)) &&
            (!((y0 + cb_size) %
               (1 << (s->ps.sps->log2_ctb_size))) ||
             (y0 + cb_size >= s->ps.sps->height))) {
            int end_of_slice_flag = ff_hevc_end_of_slice_flag_decode(s);
            return !end_of_slice_flag;
        } else {
            return 1;
        }
    }

    return 0;
}

static void hls_decode_neighbour(HEVCContext *s, int x_ctb, int y_ctb,
                                 int ctb_addr_ts)
{
    HEVCLocalContext *lc  = s->HEVClc;
    int ctb_size          = 1 << s->ps.sps->log2_ctb_size;
    int ctb_addr_rs       = s->ps.pps->ctb_addr_ts_to_rs[ctb_addr_ts];
    int ctb_addr_in_slice = ctb_addr_rs - s->sh.slice_addr;

    s->tab_slice_address[ctb_addr_rs] = s->sh.slice_addr;

    if (s->ps.pps->entropy_coding_sync_enabled_flag) {
        if (x_ctb == 0 && (y_ctb & (ctb_size - 1)) == 0)
            lc->first_qp_group = 1;
        lc->end_of_tiles_x = s->ps.sps->width;
    } else if (s->ps.pps->tiles_enabled_flag) {
        if (ctb_addr_ts && s->ps.pps->tile_id[ctb_addr_ts] != s->ps.pps->tile_id[ctb_addr_ts - 1]) {
            int idxX = s->ps.pps->col_idxX[x_ctb >> s->ps.sps->log2_ctb_size];
            lc->end_of_tiles_x   = x_ctb + (s->ps.pps->column_width[idxX] << s->ps.sps->log2_ctb_size);
            lc->first_qp_group   = 1;
        }
    } else {
        lc->end_of_tiles_x = s->ps.sps->width;
    }

    lc->end_of_tiles_y = FFMIN(y_ctb + ctb_size, s->ps.sps->height);

    lc->boundary_flags = 0;
    if (s->ps.pps->tiles_enabled_flag) {
        if (x_ctb > 0 && s->ps.pps->tile_id[ctb_addr_ts] != s->ps.pps->tile_id[s->ps.pps->ctb_addr_rs_to_ts[ctb_addr_rs - 1]])
            lc->boundary_flags |= BOUNDARY_LEFT_TILE;
        if (x_ctb > 0 && s->tab_slice_address[ctb_addr_rs] != s->tab_slice_address[ctb_addr_rs - 1])
            lc->boundary_flags |= BOUNDARY_LEFT_SLICE;
        if (y_ctb > 0 && s->ps.pps->tile_id[ctb_addr_ts] != s->ps.pps->tile_id[s->ps.pps->ctb_addr_rs_to_ts[ctb_addr_rs - s->ps.sps->ctb_width]])
            lc->boundary_flags |= BOUNDARY_UPPER_TILE;
        if (y_ctb > 0 && s->tab_slice_address[ctb_addr_rs] != s->tab_slice_address[ctb_addr_rs - s->ps.sps->ctb_width])
            lc->boundary_flags |= BOUNDARY_UPPER_SLICE;
    } else {
        if (ctb_addr_in_slice <= 0)
            lc->boundary_flags |= BOUNDARY_LEFT_SLICE;
        if (ctb_addr_in_slice < s->ps.sps->ctb_width)
            lc->boundary_flags |= BOUNDARY_UPPER_SLICE;
    }

    lc->ctb_left_flag = ((x_ctb > 0) && (ctb_addr_in_slice > 0) && !(lc->boundary_flags & BOUNDARY_LEFT_TILE));
    lc->ctb_up_flag   = ((y_ctb > 0) && (ctb_addr_in_slice >= s->ps.sps->ctb_width) && !(lc->boundary_flags & BOUNDARY_UPPER_TILE));
    lc->ctb_up_right_flag = ((y_ctb > 0)  && (ctb_addr_in_slice+1 >= s->ps.sps->ctb_width) && (s->ps.pps->tile_id[ctb_addr_ts] == s->ps.pps->tile_id[s->ps.pps->ctb_addr_rs_to_ts[ctb_addr_rs+1 - s->ps.sps->ctb_width]]));
    lc->ctb_up_left_flag = ((x_ctb > 0) && (y_ctb > 0)  && (ctb_addr_in_slice-1 >= s->ps.sps->ctb_width) && (s->ps.pps->tile_id[ctb_addr_ts] == s->ps.pps->tile_id[s->ps.pps->ctb_addr_rs_to_ts[ctb_addr_rs-1 - s->ps.sps->ctb_width]]));
}

static int hls_decode_entry(AVCodecContext *avctxt, void *isFilterThread)
{
    HEVCContext *s  = avctxt->priv_data;
    int ctb_size    = 1 << s->ps.sps->log2_ctb_size;
    int more_data   = 1;
    int x_ctb       = 0;
    int y_ctb       = 0;
    int ctb_addr_ts = s->ps.pps->ctb_addr_rs_to_ts[s->sh.slice_ctb_addr_rs];

    if (!ctb_addr_ts && s->sh.dependent_slice_segment_flag) {
        av_log(s->avctx, AV_LOG_ERROR, "Impossible initial tile.\n");
        return AVERROR_INVALIDDATA;
    }

    if (s->sh.dependent_slice_segment_flag) {
        int prev_rs = s->ps.pps->ctb_addr_ts_to_rs[ctb_addr_ts - 1];
        if (s->tab_slice_address[prev_rs] != s->sh.slice_addr) {
            av_log(s->avctx, AV_LOG_ERROR, "Previous slice segment missing\n");
            return AVERROR_INVALIDDATA;
        }
    }

    while (more_data && ctb_addr_ts < s->ps.sps->ctb_size) {
        int ctb_addr_rs = s->ps.pps->ctb_addr_ts_to_rs[ctb_addr_ts];

        x_ctb = (ctb_addr_rs % ((s->ps.sps->width + ctb_size - 1) >> s->ps.sps->log2_ctb_size)) << s->ps.sps->log2_ctb_size;
        y_ctb = (ctb_addr_rs / ((s->ps.sps->width + ctb_size - 1) >> s->ps.sps->log2_ctb_size)) << s->ps.sps->log2_ctb_size;
        hls_decode_neighbour(s, x_ctb, y_ctb, ctb_addr_ts);

        ff_hevc_cabac_init(s, ctb_addr_ts);

        hls_sao_param(s, x_ctb >> s->ps.sps->log2_ctb_size, y_ctb >> s->ps.sps->log2_ctb_size);

        s->deblock[ctb_addr_rs].beta_offset = s->sh.beta_offset;
        s->deblock[ctb_addr_rs].tc_offset   = s->sh.tc_offset;
        s->filter_slice_edges[ctb_addr_rs]  = s->sh.slice_loop_filter_across_slices_enabled_flag;

        more_data = hls_coding_quadtree(s, x_ctb, y_ctb, s->ps.sps->log2_ctb_size, 0);
        if (more_data < 0) {
            s->tab_slice_address[ctb_addr_rs] = -1;
            return more_data;
        }


        ctb_addr_ts++;
        ff_hevc_save_states(s, ctb_addr_ts);
        ff_hevc_hls_filters(s, x_ctb, y_ctb, ctb_size);
    }

    if (x_ctb + ctb_size >= s->ps.sps->width &&
        y_ctb + ctb_size >= s->ps.sps->height)
        ff_hevc_hls_filter(s, x_ctb, y_ctb, ctb_size);

    return ctb_addr_ts;
}

static int hls_slice_data(HEVCContext *s)
{
    int arg[2];
    int ret[2];

    arg[0] = 0;
    arg[1] = 1;

    s->avctx->execute(s->avctx, hls_decode_entry, arg, ret , 1, sizeof(int));
    return ret[0];
}
static int hls_decode_entry_wpp(AVCodecContext *avctxt, void *input_ctb_row, int job, int self_id)
{
    HEVCContext *s1  = avctxt->priv_data, *s;
    HEVCLocalContext *lc;
    int ctb_size    = 1<< s1->ps.sps->log2_ctb_size;
    int more_data   = 1;
    int *ctb_row_p    = input_ctb_row;
    int ctb_row = ctb_row_p[job];
    int ctb_addr_rs = s1->sh.slice_ctb_addr_rs + ctb_row * ((s1->ps.sps->width + ctb_size - 1) >> s1->ps.sps->log2_ctb_size);
    int ctb_addr_ts = s1->ps.pps->ctb_addr_rs_to_ts[ctb_addr_rs];
    int thread = ctb_row % s1->threads_number;
    int ret;

    s = s1->sList[self_id];
    lc = s->HEVClc;

    if(ctb_row) {
        ret = init_get_bits8(&lc->gb, s->data + s->sh.offset[ctb_row - 1], s->sh.size[ctb_row - 1]);

        if (ret < 0)
            return ret;
        ff_init_cabac_decoder(&lc->cc, s->data + s->sh.offset[(ctb_row)-1], s->sh.size[ctb_row - 1]);
    }

    while(more_data && ctb_addr_ts < s->ps.sps->ctb_size) {
        int x_ctb = (ctb_addr_rs % s->ps.sps->ctb_width) << s->ps.sps->log2_ctb_size;
        int y_ctb = (ctb_addr_rs / s->ps.sps->ctb_width) << s->ps.sps->log2_ctb_size;

        hls_decode_neighbour(s, x_ctb, y_ctb, ctb_addr_ts);

        ff_thread_await_progress2(s->avctx, ctb_row, thread, SHIFT_CTB_WPP);

        if (atomic_load(&s1->wpp_err)) {
            ff_thread_report_progress2(s->avctx, ctb_row , thread, SHIFT_CTB_WPP);
            return 0;
        }

        ff_hevc_cabac_init(s, ctb_addr_ts);
        hls_sao_param(s, x_ctb >> s->ps.sps->log2_ctb_size, y_ctb >> s->ps.sps->log2_ctb_size);
        more_data = hls_coding_quadtree(s, x_ctb, y_ctb, s->ps.sps->log2_ctb_size, 0);

        if (more_data < 0) {
            s->tab_slice_address[ctb_addr_rs] = -1;
            atomic_store(&s1->wpp_err, 1);
            ff_thread_report_progress2(s->avctx, ctb_row ,thread, SHIFT_CTB_WPP);
            return more_data;
        }

        ctb_addr_ts++;

        ff_hevc_save_states(s, ctb_addr_ts);
        ff_thread_report_progress2(s->avctx, ctb_row, thread, 1);
        ff_hevc_hls_filters(s, x_ctb, y_ctb, ctb_size);

        if (!more_data && (x_ctb+ctb_size) < s->ps.sps->width && ctb_row != s->sh.num_entry_point_offsets) {
            atomic_store(&s1->wpp_err, 1);
            ff_thread_report_progress2(s->avctx, ctb_row ,thread, SHIFT_CTB_WPP);
            return 0;
        }

        if ((x_ctb+ctb_size) >= s->ps.sps->width && (y_ctb+ctb_size) >= s->ps.sps->height ) {
            ff_hevc_hls_filter(s, x_ctb, y_ctb, ctb_size);
            ff_thread_report_progress2(s->avctx, ctb_row , thread, SHIFT_CTB_WPP);
            return ctb_addr_ts;
        }
        ctb_addr_rs       = s->ps.pps->ctb_addr_ts_to_rs[ctb_addr_ts];
        x_ctb+=ctb_size;

        if(x_ctb >= s->ps.sps->width) {
            break;
        }
    }
    ff_thread_report_progress2(s->avctx, ctb_row ,thread, SHIFT_CTB_WPP);

    return 0;
}

static int hls_slice_data_wpp(HEVCContext *s, const H2645NAL *nal)
{
    const uint8_t *data = nal->data;
    int length          = nal->size;
    HEVCLocalContext *lc = s->HEVClc;
    int *ret = av_malloc_array(s->sh.num_entry_point_offsets + 1, sizeof(int));
    int *arg = av_malloc_array(s->sh.num_entry_point_offsets + 1, sizeof(int));
    int64_t offset;
    int64_t startheader, cmpt = 0;
    int i, j, res = 0;

    if (!ret || !arg) {
        av_free(ret);
        av_free(arg);
        return AVERROR(ENOMEM);
    }

    if (s->sh.slice_ctb_addr_rs + s->sh.num_entry_point_offsets * s->ps.sps->ctb_width >= s->ps.sps->ctb_width * s->ps.sps->ctb_height) {
        av_log(s->avctx, AV_LOG_ERROR, "WPP ctb addresses are wrong (%d %d %d %d)\n",
            s->sh.slice_ctb_addr_rs, s->sh.num_entry_point_offsets,
            s->ps.sps->ctb_width, s->ps.sps->ctb_height
        );
        res = AVERROR_INVALIDDATA;
        goto error;
    }

    ff_alloc_entries(s->avctx, s->sh.num_entry_point_offsets + 1);

    if (!s->sList[1]) {
        for (i = 1; i < s->threads_number; i++) {
            s->sList[i] = av_malloc(sizeof(HEVCContext));
            memcpy(s->sList[i], s, sizeof(HEVCContext));
            s->HEVClcList[i] = av_mallocz(sizeof(HEVCLocalContext));
            s->sList[i]->HEVClc = s->HEVClcList[i];
        }
    }

    offset = (lc->gb.index >> 3);

    for (j = 0, cmpt = 0, startheader = offset + s->sh.entry_point_offset[0]; j < nal->skipped_bytes; j++) {
        if (nal->skipped_bytes_pos[j] >= offset && nal->skipped_bytes_pos[j] < startheader) {
            startheader--;
            cmpt++;
        }
    }

    for (i = 1; i < s->sh.num_entry_point_offsets; i++) {
        offset += (s->sh.entry_point_offset[i - 1] - cmpt);
        for (j = 0, cmpt = 0, startheader = offset
             + s->sh.entry_point_offset[i]; j < nal->skipped_bytes; j++) {
            if (nal->skipped_bytes_pos[j] >= offset && nal->skipped_bytes_pos[j] < startheader) {
                startheader--;
                cmpt++;
            }
        }
        s->sh.size[i - 1] = s->sh.entry_point_offset[i] - cmpt;
        s->sh.offset[i - 1] = offset;

    }
    if (s->sh.num_entry_point_offsets != 0) {
        offset += s->sh.entry_point_offset[s->sh.num_entry_point_offsets - 1] - cmpt;
        if (length < offset) {
            av_log(s->avctx, AV_LOG_ERROR, "entry_point_offset table is corrupted\n");
            res = AVERROR_INVALIDDATA;
            goto error;
        }
        s->sh.size[s->sh.num_entry_point_offsets - 1] = length - offset;
        s->sh.offset[s->sh.num_entry_point_offsets - 1] = offset;

    }
    s->data = data;

    for (i = 1; i < s->threads_number; i++) {
        s->sList[i]->HEVClc->first_qp_group = 1;
        s->sList[i]->HEVClc->qp_y = s->sList[0]->HEVClc->qp_y;
        memcpy(s->sList[i], s, sizeof(HEVCContext));
        s->sList[i]->HEVClc = s->HEVClcList[i];
    }

    atomic_store(&s->wpp_err, 0);
    ff_reset_entries(s->avctx);

    for (i = 0; i <= s->sh.num_entry_point_offsets; i++) {
        arg[i] = i;
        ret[i] = 0;
    }

    if (s->ps.pps->entropy_coding_sync_enabled_flag)
        s->avctx->execute2(s->avctx, hls_decode_entry_wpp, arg, ret, s->sh.num_entry_point_offsets + 1);

    for (i = 0; i <= s->sh.num_entry_point_offsets; i++)
        res += ret[i];
error:
    av_free(ret);
    av_free(arg);
    return res;
}

static int set_side_data(HEVCContext *s)
{
    AVFrame *out = s->ref->frame;

    if (s->sei_frame_packing_present &&
        s->frame_packing_arrangement_type >= 3 &&
        s->frame_packing_arrangement_type <= 5 &&
        s->content_interpretation_type > 0 &&
        s->content_interpretation_type < 3) {
        AVStereo3D *stereo = av_stereo3d_create_side_data(out);
        if (!stereo)
            return AVERROR(ENOMEM);

        switch (s->frame_packing_arrangement_type) {
        case 3:
            if (s->quincunx_subsampling)
                stereo->type = AV_STEREO3D_SIDEBYSIDE_QUINCUNX;
            else
                stereo->type = AV_STEREO3D_SIDEBYSIDE;
            break;
        case 4:
            stereo->type = AV_STEREO3D_TOPBOTTOM;
            break;
        case 5:
            stereo->type = AV_STEREO3D_FRAMESEQUENCE;
            break;
        }

        if (s->content_interpretation_type == 2)
            stereo->flags = AV_STEREO3D_FLAG_INVERT;
    }

    if (s->sei_display_orientation_present &&
        (s->sei_anticlockwise_rotation || s->sei_hflip || s->sei_vflip)) {
        double angle = s->sei_anticlockwise_rotation * 360 / (double) (1 << 16);
        AVFrameSideData *rotation = av_frame_new_side_data(out,
                                                           AV_FRAME_DATA_DISPLAYMATRIX,
                                                           sizeof(int32_t) * 9);
        if (!rotation)
            return AVERROR(ENOMEM);

        av_display_rotation_set((int32_t *)rotation->data, angle);
        av_display_matrix_flip((int32_t *)rotation->data,
                               s->sei_hflip, s->sei_vflip);
    }

    // Decrement the mastering display flag when IRAP frame has no_rasl_output_flag=1
    // so the side data persists for the entire coded video sequence.
    if (s->sei_mastering_display_info_present > 0 &&
        IS_IRAP(s) && s->no_rasl_output_flag) {
        s->sei_mastering_display_info_present--;
    }
    if (s->sei_mastering_display_info_present) {
        // HEVC uses a g,b,r ordering, which we convert to a more natural r,g,b
        const int mapping[3] = {2, 0, 1};
        const int chroma_den = 50000;
        const int luma_den = 10000;
        int i;
        AVMasteringDisplayMetadata *metadata =
            av_mastering_display_metadata_create_side_data(out);
        if (!metadata)
            return AVERROR(ENOMEM);

        for (i = 0; i < 3; i++) {
            const int j = mapping[i];
            metadata->display_primaries[i][0].num = s->display_primaries[j][0];
            metadata->display_primaries[i][0].den = chroma_den;
            metadata->display_primaries[i][1].num = s->display_primaries[j][1];
            metadata->display_primaries[i][1].den = chroma_den;
        }
        metadata->white_point[0].num = s->white_point[0];
        metadata->white_point[0].den = chroma_den;
        metadata->white_point[1].num = s->white_point[1];
        metadata->white_point[1].den = chroma_den;

        metadata->max_luminance.num = s->max_mastering_luminance;
        metadata->max_luminance.den = luma_den;
        metadata->min_luminance.num = s->min_mastering_luminance;
        metadata->min_luminance.den = luma_den;
        metadata->has_luminance = 1;
        metadata->has_primaries = 1;

        av_log(s->avctx, AV_LOG_DEBUG, "Mastering Display Metadata:\n");
        av_log(s->avctx, AV_LOG_DEBUG,
               "r(%5.4f,%5.4f) g(%5.4f,%5.4f) b(%5.4f %5.4f) wp(%5.4f, %5.4f)\n",
               av_q2d(metadata->display_primaries[0][0]),
               av_q2d(metadata->display_primaries[0][1]),
               av_q2d(metadata->display_primaries[1][0]),
               av_q2d(metadata->display_primaries[1][1]),
               av_q2d(metadata->display_primaries[2][0]),
               av_q2d(metadata->display_primaries[2][1]),
               av_q2d(metadata->white_point[0]), av_q2d(metadata->white_point[1]));
        av_log(s->avctx, AV_LOG_DEBUG,
               "min_luminance=%f, max_luminance=%f\n",
               av_q2d(metadata->min_luminance), av_q2d(metadata->max_luminance));
    }

    if (s->a53_caption) {
        AVFrameSideData* sd = av_frame_new_side_data(out,
                                                     AV_FRAME_DATA_A53_CC,
                                                     s->a53_caption_size);
        if (sd)
            memcpy(sd->data, s->a53_caption, s->a53_caption_size);
        av_freep(&s->a53_caption);
        s->a53_caption_size = 0;
        s->avctx->properties |= FF_CODEC_PROPERTY_CLOSED_CAPTIONS;
    }

    return 0;
}

static int hevc_frame_start(HEVCContext *s)
{
    HEVCLocalContext *lc = s->HEVClc;
    int pic_size_in_ctb  = ((s->ps.sps->width  >> s->ps.sps->log2_min_cb_size) + 1) *
                           ((s->ps.sps->height >> s->ps.sps->log2_min_cb_size) + 1);
    int ret;

    memset(s->horizontal_bs, 0, s->bs_width * s->bs_height);
    memset(s->vertical_bs,   0, s->bs_width * s->bs_height);
    memset(s->cbf_luma,      0, s->ps.sps->min_tb_width * s->ps.sps->min_tb_height);
    memset(s->is_pcm,        0, (s->ps.sps->min_pu_width + 1) * (s->ps.sps->min_pu_height + 1));
    memset(s->tab_slice_address, -1, pic_size_in_ctb * sizeof(*s->tab_slice_address));

    s->is_decoded        = 0;
    s->first_nal_type    = s->nal_unit_type;

    if (s->ps.pps->tiles_enabled_flag)
        lc->end_of_tiles_x = s->ps.pps->column_width[0] << s->ps.sps->log2_ctb_size;

    ret = ff_hevc_set_new_ref(s, &s->frame, s->poc);
    if (ret < 0)
        goto fail;

    ret = ff_hevc_frame_rps(s);
    if (ret < 0) {
        av_log(s->avctx, AV_LOG_ERROR, "Error constructing the frame RPS.\n");
        goto fail;
    }

    s->ref->frame->key_frame = IS_IRAP(s);

    ret = set_side_data(s);
    if (ret < 0)
        goto fail;

    s->frame->pict_type = 3 - s->sh.slice_type;

    if (!IS_IRAP(s))
        ff_hevc_bump_frame(s);

    av_frame_unref(s->output_frame);
    ret = ff_hevc_output_frame(s, s->output_frame, 0);
    if (ret < 0)
        goto fail;

    if (!s->avctx->hwaccel)
        ff_thread_finish_setup(s->avctx);

    return 0;

fail:
    if (s->ref)
        ff_hevc_unref_frame(s, s->ref, ~0);
    s->ref = NULL;
    return ret;
}

static int decode_nal_unit(HEVCContext *s, const H2645NAL *nal)
{
    HEVCLocalContext *lc = s->HEVClc;
    GetBitContext *gb    = &lc->gb;
    int ctb_addr_ts, ret;

    *gb              = nal->gb;
    s->nal_unit_type = nal->type;
    s->temporal_id   = nal->temporal_id;

    switch (s->nal_unit_type) {
    case HEVC_NAL_VPS:
        ret = ff_hevc_decode_nal_vps(gb, s->avctx, &s->ps);
        if (ret < 0)
            goto fail;
        break;
    case HEVC_NAL_SPS:
        ret = ff_hevc_decode_nal_sps(gb, s->avctx, &s->ps,
                                     s->apply_defdispwin);
        if (ret < 0)
            goto fail;
        break;
    case HEVC_NAL_PPS:
        ret = ff_hevc_decode_nal_pps(gb, s->avctx, &s->ps);
        if (ret < 0)
            goto fail;
        break;
    case HEVC_NAL_SEI_PREFIX:
    case HEVC_NAL_SEI_SUFFIX:
        ret = ff_hevc_decode_nal_sei(s);
        if (ret < 0)
            goto fail;
        break;
    case HEVC_NAL_TRAIL_R:
    case HEVC_NAL_TRAIL_N:
    case HEVC_NAL_TSA_N:
    case HEVC_NAL_TSA_R:
    case HEVC_NAL_STSA_N:
    case HEVC_NAL_STSA_R:
    case HEVC_NAL_BLA_W_LP:
    case HEVC_NAL_BLA_W_RADL:
    case HEVC_NAL_BLA_N_LP:
    case HEVC_NAL_IDR_W_RADL:
    case HEVC_NAL_IDR_N_LP:
    case HEVC_NAL_CRA_NUT:
    case HEVC_NAL_RADL_N:
    case HEVC_NAL_RADL_R:
    case HEVC_NAL_RASL_N:
    case HEVC_NAL_RASL_R:
        ret = hls_slice_header(s);
        if (ret < 0)
            return ret;

        if (s->max_ra == INT_MAX) {
            if (s->nal_unit_type == HEVC_NAL_CRA_NUT || IS_BLA(s)) {
                s->max_ra = s->poc;
            } else {
                if (IS_IDR(s))
                    s->max_ra = INT_MIN;
            }
        }

        if ((s->nal_unit_type == HEVC_NAL_RASL_R || s->nal_unit_type == HEVC_NAL_RASL_N) &&
            s->poc <= s->max_ra) {
            s->is_decoded = 0;
            break;
        } else {
            if (s->nal_unit_type == HEVC_NAL_RASL_R && s->poc > s->max_ra)
                s->max_ra = INT_MIN;
        }

        if (s->sh.first_slice_in_pic_flag) {
            ret = hevc_frame_start(s);
            if (ret < 0)
                return ret;
        } else if (!s->ref) {
            av_log(s->avctx, AV_LOG_ERROR, "First slice in a frame missing.\n");
            goto fail;
        }

        if (s->nal_unit_type != s->first_nal_type) {
            av_log(s->avctx, AV_LOG_ERROR,
                   "Non-matching NAL types of the VCL NALUs: %d %d\n",
                   s->first_nal_type, s->nal_unit_type);
            return AVERROR_INVALIDDATA;
        }

        if (!s->sh.dependent_slice_segment_flag &&
            s->sh.slice_type != HEVC_SLICE_I) {
            ret = ff_hevc_slice_rpl(s);
            if (ret < 0) {
                av_log(s->avctx, AV_LOG_WARNING,
                       "Error constructing the reference lists for the current slice.\n");
                goto fail;
            }
        }

        if (s->sh.first_slice_in_pic_flag && s->avctx->hwaccel) {
            ret = s->avctx->hwaccel->start_frame(s->avctx, NULL, 0);
            if (ret < 0)
                goto fail;
        }

        if (s->avctx->hwaccel) {
            ret = s->avctx->hwaccel->decode_slice(s->avctx, nal->raw_data, nal->raw_size);
            if (ret < 0)
                goto fail;
        } else {
            if (s->threads_number > 1 && s->sh.num_entry_point_offsets > 0)
                ctb_addr_ts = hls_slice_data_wpp(s, nal);
            else
                ctb_addr_ts = hls_slice_data(s);
            if (ctb_addr_ts >= (s->ps.sps->ctb_width * s->ps.sps->ctb_height)) {
                s->is_decoded = 1;
            }

            if (ctb_addr_ts < 0) {
                ret = ctb_addr_ts;
                goto fail;
            }
        }
        break;
    case HEVC_NAL_EOS_NUT:
    case HEVC_NAL_EOB_NUT:
        s->seq_decode = (s->seq_decode + 1) & 0xff;
        s->max_ra     = INT_MAX;
        break;
    case HEVC_NAL_AUD:
    case HEVC_NAL_FD_NUT:
        break;
    default:
        av_log(s->avctx, AV_LOG_INFO,
               "Skipping NAL unit %d\n", s->nal_unit_type);
    }

    return 0;
fail:
    if (s->avctx->err_recognition & AV_EF_EXPLODE)
        return ret;
    return 0;
}

static int decode_nal_units(HEVCContext *s, const uint8_t *buf, int length)
{
    int i, ret = 0;

    s->ref = NULL;
    s->last_eos = s->eos;
    s->eos = 0;

    /* split the input packet into NAL units, so we know the upper bound on the
     * number of slices in the frame */
    ret = ff_h2645_packet_split(&s->pkt, buf, length, s->avctx, s->is_nalff,
                                s->nal_length_size, s->avctx->codec_id, 1);
    if (ret < 0) {
        av_log(s->avctx, AV_LOG_ERROR,
               "Error splitting the input into NAL units.\n");
        return ret;
    }

    for (i = 0; i < s->pkt.nb_nals; i++) {
        if (s->pkt.nals[i].type == HEVC_NAL_EOB_NUT ||
            s->pkt.nals[i].type == HEVC_NAL_EOS_NUT)
            s->eos = 1;
    }

    /* decode the NAL units */
    for (i = 0; i < s->pkt.nb_nals; i++) {
        ret = decode_nal_unit(s, &s->pkt.nals[i]);
        if (ret < 0) {
            av_log(s->avctx, AV_LOG_WARNING,
                   "Error parsing NAL unit #%d.\n", i);
            goto fail;
        }
    }

fail:
    if (s->ref && s->threads_type == FF_THREAD_FRAME)
        ff_thread_report_progress(&s->ref->tf, INT_MAX, 0);

    return ret;
}

static void print_md5(void *log_ctx, int level, uint8_t md5[16])
{
    int i;
    for (i = 0; i < 16; i++)
        av_log(log_ctx, level, "%02"PRIx8, md5[i]);
}

static int verify_md5(HEVCContext *s, AVFrame *frame)
{
    const AVPixFmtDescriptor *desc = av_pix_fmt_desc_get(frame->format);
    int pixel_shift;
    int i, j;

    if (!desc)
        return AVERROR(EINVAL);

    pixel_shift = desc->comp[0].depth > 8;

    av_log(s->avctx, AV_LOG_DEBUG, "Verifying checksum for frame with POC %d: ",
           s->poc);

    /* the checksums are LE, so we have to byteswap for >8bpp formats
     * on BE arches */
#if HAVE_BIGENDIAN
    if (pixel_shift && !s->checksum_buf) {
        av_fast_malloc(&s->checksum_buf, &s->checksum_buf_size,
                       FFMAX3(frame->linesize[0], frame->linesize[1],
                              frame->linesize[2]));
        if (!s->checksum_buf)
            return AVERROR(ENOMEM);
    }
#endif

    for (i = 0; frame->data[i]; i++) {
        int width  = s->avctx->coded_width;
        int height = s->avctx->coded_height;
        int w = (i == 1 || i == 2) ? (width  >> desc->log2_chroma_w) : width;
        int h = (i == 1 || i == 2) ? (height >> desc->log2_chroma_h) : height;
        uint8_t md5[16];

        av_md5_init(s->md5_ctx);
        for (j = 0; j < h; j++) {
            const uint8_t *src = frame->data[i] + j * frame->linesize[i];
#if HAVE_BIGENDIAN
            if (pixel_shift) {
                s->bdsp.bswap16_buf((uint16_t *) s->checksum_buf,
                                    (const uint16_t *) src, w);
                src = s->checksum_buf;
            }
#endif
            av_md5_update(s->md5_ctx, src, w << pixel_shift);
        }
        av_md5_final(s->md5_ctx, md5);

        if (!memcmp(md5, s->md5[i], 16)) {
            av_log   (s->avctx, AV_LOG_DEBUG, "plane %d - correct ", i);
            print_md5(s->avctx, AV_LOG_DEBUG, md5);
            av_log   (s->avctx, AV_LOG_DEBUG, "; ");
        } else {
            av_log   (s->avctx, AV_LOG_ERROR, "mismatching checksum of plane %d - ", i);
            print_md5(s->avctx, AV_LOG_ERROR, md5);
            av_log   (s->avctx, AV_LOG_ERROR, " != ");
            print_md5(s->avctx, AV_LOG_ERROR, s->md5[i]);
            av_log   (s->avctx, AV_LOG_ERROR, "\n");
            return AVERROR_INVALIDDATA;
        }
    }

    av_log(s->avctx, AV_LOG_DEBUG, "\n");

    return 0;
}

static int hevc_decode_extradata(HEVCContext *s, uint8_t *buf, int length)
{
    AVCodecContext *avctx = s->avctx;
    GetByteContext gb;
    int ret, i;

    bytestream2_init(&gb, buf, length);

    if (length > 3 && (buf[0] || buf[1] || buf[2] > 1)) {
        /* It seems the extradata is encoded as hvcC format.
         * Temporarily, we support configurationVersion==0 until 14496-15 3rd
         * is finalized. When finalized, configurationVersion will be 1 and we
         * can recognize hvcC by checking if avctx->extradata[0]==1 or not. */
        int i, j, num_arrays, nal_len_size;

        s->is_nalff = 1;

        bytestream2_skip(&gb, 21);
        nal_len_size = (bytestream2_get_byte(&gb) & 3) + 1;
        num_arrays   = bytestream2_get_byte(&gb);

        /* nal units in the hvcC always have length coded with 2 bytes,
         * so put a fake nal_length_size = 2 while parsing them */
        s->nal_length_size = 2;

        /* Decode nal units from hvcC. */
        for (i = 0; i < num_arrays; i++) {
            int type = bytestream2_get_byte(&gb) & 0x3f;
            int cnt  = bytestream2_get_be16(&gb);

            for (j = 0; j < cnt; j++) {
                // +2 for the nal size field
                int nalsize = bytestream2_peek_be16(&gb) + 2;
                if (bytestream2_get_bytes_left(&gb) < nalsize) {
                    av_log(s->avctx, AV_LOG_ERROR,
                           "Invalid NAL unit size in extradata.\n");
                    return AVERROR_INVALIDDATA;
                }

                ret = decode_nal_units(s, gb.buffer, nalsize);
                if (ret < 0) {
                    av_log(avctx, AV_LOG_ERROR,
                           "Decoding nal unit %d %d from hvcC failed\n",
                           type, i);
                    return ret;
                }
                bytestream2_skip(&gb, nalsize);
            }
        }

        /* Now store right nal length size, that will be used to parse
         * all other nals */
        s->nal_length_size = nal_len_size;
    } else {
        s->is_nalff = 0;
        ret = decode_nal_units(s, buf, length);
        if (ret < 0)
            return ret;
    }

    /* export stream parameters from the first SPS */
    for (i = 0; i < FF_ARRAY_ELEMS(s->ps.sps_list); i++) {
        if (s->ps.sps_list[i]) {
            const HEVCSPS *sps = (const HEVCSPS*)s->ps.sps_list[i]->data;
            export_stream_params(s->avctx, &s->ps, sps);
            break;
        }
    }

    return 0;
}

static int hevc_decode_frame(AVCodecContext *avctx, void *data, int *got_output,
                             AVPacket *avpkt)
{
    int ret;
    int new_extradata_size;
    uint8_t *new_extradata;
    HEVCContext *s = avctx->priv_data;

    if (!avpkt->size) {
        ret = ff_hevc_output_frame(s, data, 1);
        if (ret < 0)
            return ret;

        *got_output = ret;
        return 0;
    }

    new_extradata = av_packet_get_side_data(avpkt, AV_PKT_DATA_NEW_EXTRADATA,
                                            &new_extradata_size);
    if (new_extradata && new_extradata_size > 0) {
        ret = hevc_decode_extradata(s, new_extradata, new_extradata_size);
        if (ret < 0)
            return ret;
    }

    s->ref = NULL;
    ret    = decode_nal_units(s, avpkt->data, avpkt->size);
    if (ret < 0)
        return ret;

    if (avctx->hwaccel) {
        if (s->ref && (ret = avctx->hwaccel->end_frame(avctx)) < 0) {
            av_log(avctx, AV_LOG_ERROR,
                   "hardware accelerator failed to decode picture\n");
            ff_hevc_unref_frame(s, s->ref, ~0);
            return ret;
        }
    } else {
        /* verify the SEI checksum */
        if (avctx->err_recognition & AV_EF_CRCCHECK && s->is_decoded &&
            s->is_md5) {
            ret = verify_md5(s, s->ref->frame);
            if (ret < 0 && avctx->err_recognition & AV_EF_EXPLODE) {
                ff_hevc_unref_frame(s, s->ref, ~0);
                return ret;
            }
        }
    }
    s->is_md5 = 0;

    if (s->is_decoded) {
        av_log(avctx, AV_LOG_DEBUG, "Decoded frame with POC %d.\n", s->poc);
        s->is_decoded = 0;
    }

    if (s->output_frame->buf[0]) {
        av_frame_move_ref(data, s->output_frame);
        *got_output = 1;
    }

    return avpkt->size;
}

static int hevc_ref_frame(HEVCContext *s, HEVCFrame *dst, HEVCFrame *src)
{
    int ret;

    ret = ff_thread_ref_frame(&dst->tf, &src->tf);
    if (ret < 0)
        return ret;

    dst->tab_mvf_buf = av_buffer_ref(src->tab_mvf_buf);
    if (!dst->tab_mvf_buf)
        goto fail;
    dst->tab_mvf = src->tab_mvf;

    dst->rpl_tab_buf = av_buffer_ref(src->rpl_tab_buf);
    if (!dst->rpl_tab_buf)
        goto fail;
    dst->rpl_tab = src->rpl_tab;

    dst->rpl_buf = av_buffer_ref(src->rpl_buf);
    if (!dst->rpl_buf)
        goto fail;

    dst->poc        = src->poc;
    dst->ctb_count  = src->ctb_count;
    dst->window     = src->window;
    dst->flags      = src->flags;
    dst->sequence   = src->sequence;

    if (src->hwaccel_picture_private) {
        dst->hwaccel_priv_buf = av_buffer_ref(src->hwaccel_priv_buf);
        if (!dst->hwaccel_priv_buf)
            goto fail;
        dst->hwaccel_picture_private = dst->hwaccel_priv_buf->data;
    }

    return 0;
fail:
    ff_hevc_unref_frame(s, dst, ~0);
    return AVERROR(ENOMEM);
}

static av_cold int hevc_decode_free(AVCodecContext *avctx)
{
    HEVCContext       *s = avctx->priv_data;
    int i;

    pic_arrays_free(s);

    av_freep(&s->md5_ctx);

    av_freep(&s->cabac_state);

    for (i = 0; i < 3; i++) {
        av_freep(&s->sao_pixel_buffer_h[i]);
        av_freep(&s->sao_pixel_buffer_v[i]);
    }
    av_frame_free(&s->output_frame);

    for (i = 0; i < FF_ARRAY_ELEMS(s->DPB); i++) {
        ff_hevc_unref_frame(s, &s->DPB[i], ~0);
        av_frame_free(&s->DPB[i].frame);
    }

    for (i = 0; i < FF_ARRAY_ELEMS(s->ps.vps_list); i++)
        av_buffer_unref(&s->ps.vps_list[i]);
    for (i = 0; i < FF_ARRAY_ELEMS(s->ps.sps_list); i++)
        av_buffer_unref(&s->ps.sps_list[i]);
    for (i = 0; i < FF_ARRAY_ELEMS(s->ps.pps_list); i++)
        av_buffer_unref(&s->ps.pps_list[i]);
    s->ps.sps = NULL;
    s->ps.pps = NULL;
    s->ps.vps = NULL;

    av_freep(&s->sh.entry_point_offset);
    av_freep(&s->sh.offset);
    av_freep(&s->sh.size);

    for (i = 1; i < s->threads_number; i++) {
        HEVCLocalContext *lc = s->HEVClcList[i];
        if (lc) {
            av_freep(&s->HEVClcList[i]);
            av_freep(&s->sList[i]);
        }
    }
    if (s->HEVClc == s->HEVClcList[0])
        s->HEVClc = NULL;
    av_freep(&s->HEVClcList[0]);

    ff_h2645_packet_uninit(&s->pkt);

    return 0;
}

static av_cold int hevc_init_context(AVCodecContext *avctx)
{
    HEVCContext *s = avctx->priv_data;
    int i;

    s->avctx = avctx;

    s->HEVClc = av_mallocz(sizeof(HEVCLocalContext));
    if (!s->HEVClc)
        goto fail;
    s->HEVClcList[0] = s->HEVClc;
    s->sList[0] = s;

    s->cabac_state = av_malloc(HEVC_CONTEXTS);
    if (!s->cabac_state)
        goto fail;

    s->output_frame = av_frame_alloc();
    if (!s->output_frame)
        goto fail;

    for (i = 0; i < FF_ARRAY_ELEMS(s->DPB); i++) {
        s->DPB[i].frame = av_frame_alloc();
        if (!s->DPB[i].frame)
            goto fail;
        s->DPB[i].tf.f = s->DPB[i].frame;
    }

    s->max_ra = INT_MAX;

    s->md5_ctx = av_md5_alloc();
    if (!s->md5_ctx)
        goto fail;

    ff_bswapdsp_init(&s->bdsp);

    s->context_initialized = 1;
    s->eos = 0;

    ff_hevc_reset_sei(s);

    return 0;

fail:
    hevc_decode_free(avctx);
    return AVERROR(ENOMEM);
}

static int hevc_update_thread_context(AVCodecContext *dst,
                                      const AVCodecContext *src)
{
    HEVCContext *s  = dst->priv_data;
    HEVCContext *s0 = src->priv_data;
    int i, ret;

    if (!s->context_initialized) {
        ret = hevc_init_context(dst);
        if (ret < 0)
            return ret;
    }

    for (i = 0; i < FF_ARRAY_ELEMS(s->DPB); i++) {
        ff_hevc_unref_frame(s, &s->DPB[i], ~0);
        if (s0->DPB[i].frame->buf[0]) {
            ret = hevc_ref_frame(s, &s->DPB[i], &s0->DPB[i]);
            if (ret < 0)
                return ret;
        }
    }

    if (s->ps.sps != s0->ps.sps)
        s->ps.sps = NULL;
    for (i = 0; i < FF_ARRAY_ELEMS(s->ps.vps_list); i++) {
        av_buffer_unref(&s->ps.vps_list[i]);
        if (s0->ps.vps_list[i]) {
            s->ps.vps_list[i] = av_buffer_ref(s0->ps.vps_list[i]);
            if (!s->ps.vps_list[i])
                return AVERROR(ENOMEM);
        }
    }

    for (i = 0; i < FF_ARRAY_ELEMS(s->ps.sps_list); i++) {
        av_buffer_unref(&s->ps.sps_list[i]);
        if (s0->ps.sps_list[i]) {
            s->ps.sps_list[i] = av_buffer_ref(s0->ps.sps_list[i]);
            if (!s->ps.sps_list[i])
                return AVERROR(ENOMEM);
        }
    }

    for (i = 0; i < FF_ARRAY_ELEMS(s->ps.pps_list); i++) {
        av_buffer_unref(&s->ps.pps_list[i]);
        if (s0->ps.pps_list[i]) {
            s->ps.pps_list[i] = av_buffer_ref(s0->ps.pps_list[i]);
            if (!s->ps.pps_list[i])
                return AVERROR(ENOMEM);
        }
    }

    if (s->ps.sps != s0->ps.sps)
        if ((ret = set_sps(s, s0->ps.sps, src->pix_fmt)) < 0)
            return ret;

    s->seq_decode = s0->seq_decode;
    s->seq_output = s0->seq_output;
    s->pocTid0    = s0->pocTid0;
    s->max_ra     = s0->max_ra;
    s->eos        = s0->eos;
    s->no_rasl_output_flag = s0->no_rasl_output_flag;

    s->is_nalff        = s0->is_nalff;
    s->nal_length_size = s0->nal_length_size;

    s->threads_number      = s0->threads_number;
    s->threads_type        = s0->threads_type;

    if (s0->eos) {
        s->seq_decode = (s->seq_decode + 1) & 0xff;
        s->max_ra = INT_MAX;
    }

    return 0;
}

static av_cold int hevc_decode_init(AVCodecContext *avctx)
{
    HEVCContext *s = avctx->priv_data;
    int ret;

    avctx->internal->allocate_progress = 1;

    ret = hevc_init_context(avctx);
    if (ret < 0)
        return ret;

    s->enable_parallel_tiles = 0;
    s->picture_struct = 0;
    s->eos = 1;

    atomic_init(&s->wpp_err, 0);

    if(avctx->active_thread_type & FF_THREAD_SLICE)
        s->threads_number = avctx->thread_count;
    else
        s->threads_number = 1;

    if (avctx->extradata_size > 0 && avctx->extradata) {
        ret = hevc_decode_extradata(s, avctx->extradata, avctx->extradata_size);
        if (ret < 0) {
            hevc_decode_free(avctx);
            return ret;
        }
    }

    if((avctx->active_thread_type & FF_THREAD_FRAME) && avctx->thread_count > 1)
            s->threads_type = FF_THREAD_FRAME;
        else
            s->threads_type = FF_THREAD_SLICE;

    return 0;
}

static av_cold int hevc_init_thread_copy(AVCodecContext *avctx)
{
    HEVCContext *s = avctx->priv_data;
    int ret;

    memset(s, 0, sizeof(*s));

    ret = hevc_init_context(avctx);
    if (ret < 0)
        return ret;

    return 0;
}

static void hevc_decode_flush(AVCodecContext *avctx)
{
    HEVCContext *s = avctx->priv_data;
    ff_hevc_flush_dpb(s);
    s->max_ra = INT_MAX;
    s->eos = 1;
}

#define OFFSET(x) offsetof(HEVCContext, x)
#define PAR (AV_OPT_FLAG_DECODING_PARAM | AV_OPT_FLAG_VIDEO_PARAM)

static const AVOption options[] = {
    { "apply_defdispwin", "Apply default display window from VUI", OFFSET(apply_defdispwin),
        AV_OPT_TYPE_BOOL, {.i64 = 0}, 0, 1, PAR },
    { "strict-displaywin", "stricly apply default display window size", OFFSET(apply_defdispwin),
        AV_OPT_TYPE_BOOL, {.i64 = 0}, 0, 1, PAR },
    { NULL },
};

static const AVClass hevc_decoder_class = {
    .class_name = "HEVC decoder",
    .item_name  = av_default_item_name,
    .option     = options,
    .version    = LIBAVUTIL_VERSION_INT,
};

AVCodec ff_hevc_decoder = {
    .name                  = "hevc",
    .long_name             = NULL_IF_CONFIG_SMALL("HEVC (High Efficiency Video Coding)"),
    .type                  = AVMEDIA_TYPE_VIDEO,
    .id                    = AV_CODEC_ID_HEVC,
    .priv_data_size        = sizeof(HEVCContext),
    .priv_class            = &hevc_decoder_class,
    .init                  = hevc_decode_init,
    .close                 = hevc_decode_free,
    .decode                = hevc_decode_frame,
    .flush                 = hevc_decode_flush,
    .update_thread_context = hevc_update_thread_context,
    .init_thread_copy      = hevc_init_thread_copy,
    .capabilities          = AV_CODEC_CAP_DR1 | AV_CODEC_CAP_DELAY |
                             AV_CODEC_CAP_SLICE_THREADS | AV_CODEC_CAP_FRAME_THREADS,
    .caps_internal         = FF_CODEC_CAP_INIT_THREADSAFE,
    .profiles              = NULL_IF_CONFIG_SMALL(ff_hevc_profiles),
};<|MERGE_RESOLUTION|>--- conflicted
+++ resolved
@@ -1347,8 +1347,8 @@
     int pic_height       = s->ps.sps->height;
     int mx               = mv->x & 3;
     int my               = mv->y & 3;
-    int weight_flag      = (s->sh.slice_type == P_SLICE && s->ps.pps->weighted_pred_flag) ||
-                           (s->sh.slice_type == B_SLICE && s->ps.pps->weighted_bipred_flag);
+    int weight_flag      = (s->sh.slice_type == HEVC_SLICE_P && s->ps.pps->weighted_pred_flag) ||
+                           (s->sh.slice_type == HEVC_SLICE_B && s->ps.pps->weighted_bipred_flag);
     int idx              = ff_hevc_pel_weight[block_w];
 
     x_off += mv->x >> 2;
@@ -1410,8 +1410,8 @@
     int my0              = mv0->y & 3;
     int mx1              = mv1->x & 3;
     int my1              = mv1->y & 3;
-    int weight_flag      = (s->sh.slice_type == P_SLICE && s->ps.pps->weighted_pred_flag) ||
-                           (s->sh.slice_type == B_SLICE && s->ps.pps->weighted_bipred_flag);
+    int weight_flag      = (s->sh.slice_type == HEVC_SLICE_P && s->ps.pps->weighted_pred_flag) ||
+                           (s->sh.slice_type == HEVC_SLICE_B && s->ps.pps->weighted_bipred_flag);
     int x_off0           = x_off + (mv0->x >> 2);
     int y_off0           = y_off + (mv0->y >> 2);
     int x_off1           = x_off + (mv1->x >> 2);
@@ -1496,8 +1496,8 @@
     int pic_width        = s->ps.sps->width >> s->ps.sps->hshift[1];
     int pic_height       = s->ps.sps->height >> s->ps.sps->vshift[1];
     const Mv *mv         = &current_mv->mv[reflist];
-    int weight_flag      = (s->sh.slice_type == P_SLICE && s->ps.pps->weighted_pred_flag) ||
-                           (s->sh.slice_type == B_SLICE && s->ps.pps->weighted_bipred_flag);
+    int weight_flag      = (s->sh.slice_type == HEVC_SLICE_P && s->ps.pps->weighted_pred_flag) ||
+                           (s->sh.slice_type == HEVC_SLICE_B && s->ps.pps->weighted_bipred_flag);
     int idx              = ff_hevc_pel_weight[block_w];
     int hshift           = s->ps.sps->hshift[1];
     int vshift           = s->ps.sps->vshift[1];
@@ -1561,8 +1561,8 @@
     uint8_t *src2        = ref1->data[cidx+1];
     ptrdiff_t src1stride = ref0->linesize[cidx+1];
     ptrdiff_t src2stride = ref1->linesize[cidx+1];
-    int weight_flag      = (s->sh.slice_type == P_SLICE && s->ps.pps->weighted_pred_flag) ||
-                           (s->sh.slice_type == B_SLICE && s->ps.pps->weighted_bipred_flag);
+    int weight_flag      = (s->sh.slice_type == HEVC_SLICE_P && s->ps.pps->weighted_pred_flag) ||
+                           (s->sh.slice_type == HEVC_SLICE_B && s->ps.pps->weighted_bipred_flag);
     int pic_width        = s->ps.sps->width >> s->ps.sps->hshift[1];
     int pic_height       = s->ps.sps->height >> s->ps.sps->vshift[1];
     Mv *mv0              = &current_mv->mv[0];
@@ -1661,12 +1661,8 @@
     int mvp_flag;
 
     ff_hevc_set_neighbour_available(s, x0, y0, nPbW, nPbH);
-<<<<<<< HEAD
     mv->pred_flag = 0;
-    if (s->sh.slice_type == B_SLICE)
-=======
     if (s->sh.slice_type == HEVC_SLICE_B)
->>>>>>> 0bfdcce4
         inter_pred_idc = ff_hevc_inter_pred_idc_decode(s, nPbW, nPbH);
 
     if (inter_pred_idc != PRED_L1) {
@@ -1776,7 +1772,6 @@
                     s->sh.luma_weight_l0[current_mv.ref_idx[0]],
                     s->sh.luma_offset_l0[current_mv.ref_idx[0]]);
 
-<<<<<<< HEAD
         if (s->ps.sps->chroma_format_idc) {
             chroma_mc_uni(s, dst1, s->frame->linesize[1], ref0->frame->data[1], ref0->frame->linesize[1],
                           0, x0_c, y0_c, nPbW_c, nPbH_c, &current_mv,
@@ -1821,121 +1816,6 @@
 
             chroma_mc_bi(s, dst2, s->frame->linesize[2], ref0->frame, ref1->frame,
                          x0_c, y0_c, nPbW_c, nPbH_c, &current_mv, 1);
-=======
-        if ((s->sh.slice_type == HEVC_SLICE_P && s->ps.pps->weighted_pred_flag) ||
-            (s->sh.slice_type == HEVC_SLICE_B && s->ps.pps->weighted_bipred_flag)) {
-            s->hevcdsp.weighted_pred[pred_idx](s->sh.luma_log2_weight_denom,
-                                               s->sh.luma_weight_l0[current_mv.ref_idx[0]],
-                                               s->sh.luma_offset_l0[current_mv.ref_idx[0]],
-                                               dst0, s->frame->linesize[0], tmp,
-                                               tmpstride, nPbH);
-        } else {
-            s->hevcdsp.put_unweighted_pred[pred_idx](dst0, s->frame->linesize[0], tmp, tmpstride, nPbH);
-        }
-        chroma_mc(s, tmp, tmp2, tmpstride, ref0->frame,
-                  &current_mv.mv[0], x0 / 2, y0 / 2, nPbW / 2, nPbH / 2, pred_idx);
-
-        if ((s->sh.slice_type == HEVC_SLICE_P && s->ps.pps->weighted_pred_flag) ||
-            (s->sh.slice_type == HEVC_SLICE_B && s->ps.pps->weighted_bipred_flag)) {
-            s->hevcdsp.weighted_pred_chroma[pred_idx](s->sh.chroma_log2_weight_denom,
-                                                      s->sh.chroma_weight_l0[current_mv.ref_idx[0]][0],
-                                                      s->sh.chroma_offset_l0[current_mv.ref_idx[0]][0],
-                                                      dst1, s->frame->linesize[1], tmp, tmpstride,
-                                                      nPbH / 2);
-            s->hevcdsp.weighted_pred_chroma[pred_idx](s->sh.chroma_log2_weight_denom,
-                                                      s->sh.chroma_weight_l0[current_mv.ref_idx[0]][1],
-                                                      s->sh.chroma_offset_l0[current_mv.ref_idx[0]][1],
-                                                      dst2, s->frame->linesize[2], tmp2, tmpstride,
-                                                      nPbH / 2);
-        } else {
-            s->hevcdsp.put_unweighted_pred_chroma[pred_idx](dst1, s->frame->linesize[1], tmp,  tmpstride, nPbH / 2);
-            s->hevcdsp.put_unweighted_pred_chroma[pred_idx](dst2, s->frame->linesize[2], tmp2, tmpstride, nPbH / 2);
-        }
-    } else if (!current_mv.pred_flag[0] && current_mv.pred_flag[1]) {
-        DECLARE_ALIGNED(16, int16_t, tmp [MAX_PB_SIZE * MAX_PB_SIZE]);
-        DECLARE_ALIGNED(16, int16_t, tmp2[MAX_PB_SIZE * MAX_PB_SIZE]);
-
-        luma_mc(s, tmp, tmpstride, ref1->frame,
-                &current_mv.mv[1], x0, y0, nPbW, nPbH, pred_idx);
-
-        if ((s->sh.slice_type == HEVC_SLICE_P && s->ps.pps->weighted_pred_flag) ||
-            (s->sh.slice_type == HEVC_SLICE_B && s->ps.pps->weighted_bipred_flag)) {
-            s->hevcdsp.weighted_pred[pred_idx](s->sh.luma_log2_weight_denom,
-                                               s->sh.luma_weight_l1[current_mv.ref_idx[1]],
-                                               s->sh.luma_offset_l1[current_mv.ref_idx[1]],
-                                               dst0, s->frame->linesize[0], tmp, tmpstride,
-                                               nPbH);
-        } else {
-            s->hevcdsp.put_unweighted_pred[pred_idx](dst0, s->frame->linesize[0], tmp, tmpstride, nPbH);
-        }
-
-        chroma_mc(s, tmp, tmp2, tmpstride, ref1->frame,
-                  &current_mv.mv[1], x0 / 2, y0 / 2, nPbW / 2, nPbH / 2, pred_idx);
-
-        if ((s->sh.slice_type == HEVC_SLICE_P && s->ps.pps->weighted_pred_flag) ||
-            (s->sh.slice_type == HEVC_SLICE_B && s->ps.pps->weighted_bipred_flag)) {
-            s->hevcdsp.weighted_pred_chroma[pred_idx](s->sh.chroma_log2_weight_denom,
-                                                      s->sh.chroma_weight_l1[current_mv.ref_idx[1]][0],
-                                                      s->sh.chroma_offset_l1[current_mv.ref_idx[1]][0],
-                                                      dst1, s->frame->linesize[1], tmp, tmpstride, nPbH/2);
-            s->hevcdsp.weighted_pred_chroma[pred_idx](s->sh.chroma_log2_weight_denom,
-                                                      s->sh.chroma_weight_l1[current_mv.ref_idx[1]][1],
-                                                      s->sh.chroma_offset_l1[current_mv.ref_idx[1]][1],
-                                                      dst2, s->frame->linesize[2], tmp2, tmpstride, nPbH/2);
-        } else {
-            s->hevcdsp.put_unweighted_pred_chroma[pred_idx](dst1, s->frame->linesize[1], tmp,  tmpstride, nPbH / 2);
-            s->hevcdsp.put_unweighted_pred_chroma[pred_idx](dst2, s->frame->linesize[2], tmp2, tmpstride, nPbH / 2);
-        }
-    } else if (current_mv.pred_flag[0] && current_mv.pred_flag[1]) {
-        DECLARE_ALIGNED(16, int16_t, tmp [MAX_PB_SIZE * MAX_PB_SIZE]);
-        DECLARE_ALIGNED(16, int16_t, tmp2[MAX_PB_SIZE * MAX_PB_SIZE]);
-        DECLARE_ALIGNED(16, int16_t, tmp3[MAX_PB_SIZE * MAX_PB_SIZE]);
-        DECLARE_ALIGNED(16, int16_t, tmp4[MAX_PB_SIZE * MAX_PB_SIZE]);
-
-        luma_mc(s, tmp, tmpstride, ref0->frame,
-                &current_mv.mv[0], x0, y0, nPbW, nPbH, pred_idx);
-        luma_mc(s, tmp2, tmpstride, ref1->frame,
-                &current_mv.mv[1], x0, y0, nPbW, nPbH, pred_idx);
-
-        if ((s->sh.slice_type == HEVC_SLICE_P && s->ps.pps->weighted_pred_flag) ||
-            (s->sh.slice_type == HEVC_SLICE_B && s->ps.pps->weighted_bipred_flag)) {
-            s->hevcdsp.weighted_pred_avg[pred_idx](s->sh.luma_log2_weight_denom,
-                                                   s->sh.luma_weight_l0[current_mv.ref_idx[0]],
-                                                   s->sh.luma_weight_l1[current_mv.ref_idx[1]],
-                                                   s->sh.luma_offset_l0[current_mv.ref_idx[0]],
-                                                   s->sh.luma_offset_l1[current_mv.ref_idx[1]],
-                                                   dst0, s->frame->linesize[0],
-                                                   tmp, tmp2, tmpstride, nPbH);
-        } else {
-            s->hevcdsp.put_unweighted_pred_avg[pred_idx](dst0, s->frame->linesize[0],
-                                                         tmp, tmp2, tmpstride, nPbH);
-        }
-
-        chroma_mc(s, tmp, tmp2, tmpstride, ref0->frame,
-                  &current_mv.mv[0], x0 / 2, y0 / 2, nPbW / 2, nPbH / 2, pred_idx);
-        chroma_mc(s, tmp3, tmp4, tmpstride, ref1->frame,
-                  &current_mv.mv[1], x0 / 2, y0 / 2, nPbW / 2, nPbH / 2, pred_idx);
-
-        if ((s->sh.slice_type == HEVC_SLICE_P && s->ps.pps->weighted_pred_flag) ||
-            (s->sh.slice_type == HEVC_SLICE_B && s->ps.pps->weighted_bipred_flag)) {
-            s->hevcdsp.weighted_pred_avg_chroma[pred_idx](s->sh.chroma_log2_weight_denom,
-                                                          s->sh.chroma_weight_l0[current_mv.ref_idx[0]][0],
-                                                          s->sh.chroma_weight_l1[current_mv.ref_idx[1]][0],
-                                                          s->sh.chroma_offset_l0[current_mv.ref_idx[0]][0],
-                                                          s->sh.chroma_offset_l1[current_mv.ref_idx[1]][0],
-                                                          dst1, s->frame->linesize[1], tmp, tmp3,
-                                                          tmpstride, nPbH / 2);
-            s->hevcdsp.weighted_pred_avg_chroma[pred_idx](s->sh.chroma_log2_weight_denom,
-                                                          s->sh.chroma_weight_l0[current_mv.ref_idx[0]][1],
-                                                          s->sh.chroma_weight_l1[current_mv.ref_idx[1]][1],
-                                                          s->sh.chroma_offset_l0[current_mv.ref_idx[0]][1],
-                                                          s->sh.chroma_offset_l1[current_mv.ref_idx[1]][1],
-                                                          dst2, s->frame->linesize[2], tmp2, tmp4,
-                                                          tmpstride, nPbH / 2);
-        } else {
-            s->hevcdsp.put_unweighted_pred_avg_chroma[pred_idx](dst1, s->frame->linesize[1], tmp, tmp3,  tmpstride, nPbH/2);
-            s->hevcdsp.put_unweighted_pred_avg_chroma[pred_idx](dst2, s->frame->linesize[2], tmp2, tmp4, tmpstride, nPbH/2);
->>>>>>> 0bfdcce4
         }
     }
 }
