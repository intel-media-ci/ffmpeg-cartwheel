/*
 * LSP routines for ACELP-based codecs
 *
 * Copyright (c) 2007 Reynaldo H. Verdejo Pinochet (QCELP decoder)
 * Copyright (c) 2008 Vladimir Voroshilov
 *
 * This file is part of FFmpeg.
 *
 * FFmpeg is free software; you can redistribute it and/or
 * modify it under the terms of the GNU Lesser General Public
 * License as published by the Free Software Foundation; either
 * version 2.1 of the License, or (at your option) any later version.
 *
 * FFmpeg is distributed in the hope that it will be useful,
 * but WITHOUT ANY WARRANTY; without even the implied warranty of
 * MERCHANTABILITY or FITNESS FOR A PARTICULAR PURPOSE.  See the GNU
 * Lesser General Public License for more details.
 *
 * You should have received a copy of the GNU Lesser General Public
 * License along with FFmpeg; if not, write to the Free Software
 * Foundation, Inc., 51 Franklin Street, Fifth Floor, Boston, MA 02110-1301 USA
 */

#include <inttypes.h>

#include "avcodec.h"
#define FRAC_BITS 14
#include "mathops.h"
#include "lsp.h"
<<<<<<< HEAD
#include "celp_math.h"
#include "libavcodec/mips/lsp_mips.h"
#include "libavutil/avassert.h"

=======
>>>>>>> 7627c35a

void ff_acelp_reorder_lsf(int16_t* lsfq, int lsfq_min_distance, int lsfq_min, int lsfq_max, int lp_order)
{
    int i, j;

    /* sort lsfq in ascending order. float bubble agorithm,
       O(n) if data already sorted, O(n^2) - otherwise */
    for(i=0; i<lp_order-1; i++)
        for(j=i; j>=0 && lsfq[j] > lsfq[j+1]; j--)
            FFSWAP(int16_t, lsfq[j], lsfq[j+1]);

    for(i=0; i<lp_order; i++)
    {
        lsfq[i] = FFMAX(lsfq[i], lsfq_min);
        lsfq_min = lsfq[i] + lsfq_min_distance;
    }
    lsfq[lp_order-1] = FFMIN(lsfq[lp_order-1], lsfq_max);//Is warning required ?
}

void ff_set_min_dist_lsf(float *lsf, double min_spacing, int size)
{
    int i;
    float prev = 0.0;
    for (i = 0; i < size; i++)
        prev = lsf[i] = FFMAX(lsf[i], prev + min_spacing);
}


/* Cosine table: base_cos[i] = (1 << 15) * cos(i * PI / 64) */
static const int16_t tab_cos[65] =
{
  32767,  32738,  32617,  32421,  32145,  31793,  31364,  30860,
  30280,  29629,  28905,  28113,  27252,  26326,  25336,  24285,
  23176,  22011,  20793,  19525,  18210,  16851,  15451,  14014,
  12543,  11043,   9515,   7965,   6395,   4810,   3214,   1609,
      1,  -1607,  -3211,  -4808,  -6393,  -7962,  -9513, -11040,
 -12541, -14012, -15449, -16848, -18207, -19523, -20791, -22009,
 -23174, -24283, -25334, -26324, -27250, -28111, -28904, -29627,
 -30279, -30858, -31363, -31792, -32144, -32419, -32616, -32736, -32768,
};

static int16_t ff_cos(uint16_t arg)
{
    uint8_t offset= arg;
    uint8_t ind = arg >> 8;

    assert(arg <= 0x3fff);

    return tab_cos[ind] + (offset * (tab_cos[ind+1] - tab_cos[ind]) >> 8);
}

void ff_acelp_lsf2lsp(int16_t *lsp, const int16_t *lsf, int lp_order)
{
    int i;

    /* Convert LSF to LSP, lsp=cos(lsf) */
    for(i=0; i<lp_order; i++)
        // 20861 = 2.0 / PI in (0.15)
        lsp[i] = ff_cos(lsf[i] * 20861 >> 15); // divide by PI and (0,13) -> (0,14)
}

void ff_acelp_lsf2lspd(double *lsp, const float *lsf, int lp_order)
{
    int i;

    for(i = 0; i < lp_order; i++)
        lsp[i] = cos(2.0 * M_PI * lsf[i]);
}

/**
 * @brief decodes polynomial coefficients from LSP
 * @param[out] f decoded polynomial coefficients (-0x20000000 <= (3.22) <= 0x1fffffff)
 * @param lsp LSP coefficients (-0x8000 <= (0.15) <= 0x7fff)
 */
static void lsp2poly(int* f, const int16_t* lsp, int lp_half_order)
{
    int i, j;

    f[0] = 0x400000;          // 1.0 in (3.22)
    f[1] = -lsp[0] << 8;      // *2 and (0.15) -> (3.22)

    for(i=2; i<=lp_half_order; i++)
    {
        f[i] = f[i-2];
        for(j=i; j>1; j--)
            f[j] -= MULL(f[j-1], lsp[2*i-2], FRAC_BITS) - f[j-2];

        f[1] -= lsp[2*i-2] << 8;
    }
}

void ff_acelp_lsp2lpc(int16_t* lp, const int16_t* lsp, int lp_half_order)
{
    int i;
    int f1[MAX_LP_HALF_ORDER+1]; // (3.22)
    int f2[MAX_LP_HALF_ORDER+1]; // (3.22)

    lsp2poly(f1, lsp  , lp_half_order);
    lsp2poly(f2, lsp+1, lp_half_order);

    /* 3.2.6 of G.729, Equations 25 and  26*/
    lp[0] = 4096;
    for(i=1; i<lp_half_order+1; i++)
    {
        int ff1 = f1[i] + f1[i-1]; // (3.22)
        int ff2 = f2[i] - f2[i-1]; // (3.22)

        ff1 += 1 << 10; // for rounding
        lp[i]    = (ff1 + ff2) >> 11; // divide by 2 and (3.22) -> (3.12)
        lp[(lp_half_order << 1) + 1 - i] = (ff1 - ff2) >> 11; // divide by 2 and (3.22) -> (3.12)
    }
}

void ff_amrwb_lsp2lpc(const double *lsp, float *lp, int lp_order)
{
    int lp_half_order = lp_order >> 1;
    double buf[MAX_LP_HALF_ORDER + 1];
    double pa[MAX_LP_HALF_ORDER + 1];
    double *qa = buf + 1;
    int i,j;

    qa[-1] = 0.0;

    ff_lsp2polyf(lsp    , pa, lp_half_order    );
    ff_lsp2polyf(lsp + 1, qa, lp_half_order - 1);

    for (i = 1, j = lp_order - 1; i < lp_half_order; i++, j--) {
        double paf =  pa[i]            * (1 + lsp[lp_order - 1]);
        double qaf = (qa[i] - qa[i-2]) * (1 - lsp[lp_order - 1]);
        lp[i-1]  = (paf + qaf) * 0.5;
        lp[j-1]  = (paf - qaf) * 0.5;
    }

    lp[lp_half_order - 1] = (1.0 + lsp[lp_order - 1]) *
        pa[lp_half_order] * 0.5;

    lp[lp_order - 1] = lsp[lp_order - 1];
}

void ff_acelp_lp_decode(int16_t* lp_1st, int16_t* lp_2nd, const int16_t* lsp_2nd, const int16_t* lsp_prev, int lp_order)
{
    int16_t lsp_1st[MAX_LP_ORDER]; // (0.15)
    int i;

    /* LSP values for first subframe (3.2.5 of G.729, Equation 24)*/
    for(i=0; i<lp_order; i++)
#ifdef G729_BITEXACT
        lsp_1st[i] = (lsp_2nd[i] >> 1) + (lsp_prev[i] >> 1);
#else
        lsp_1st[i] = (lsp_2nd[i] + lsp_prev[i]) >> 1;
#endif

    ff_acelp_lsp2lpc(lp_1st, lsp_1st, lp_order >> 1);

    /* LSP values for second subframe (3.2.5 of G.729)*/
    ff_acelp_lsp2lpc(lp_2nd, lsp_2nd, lp_order >> 1);
}

#ifndef ff_lsp2polyf
void ff_lsp2polyf(const double *lsp, double *f, int lp_half_order)
{
    int i, j;

    f[0] = 1.0;
    f[1] = -2 * lsp[0];
    lsp -= 2;
    for(i=2; i<=lp_half_order; i++)
    {
        double val = -2 * lsp[2*i];
        f[i] = val * f[i-1] + 2*f[i-2];
        for(j=i-1; j>1; j--)
            f[j] += f[j-1] * val + f[j-2];
        f[1] += val;
    }
}
#endif /* ff_lsp2polyf */

void ff_acelp_lspd2lpc(const double *lsp, float *lpc, int lp_half_order)
{
    double pa[MAX_LP_HALF_ORDER+1], qa[MAX_LP_HALF_ORDER+1];
    float *lpc2 = lpc + (lp_half_order << 1) - 1;

    av_assert2(lp_half_order <= MAX_LP_HALF_ORDER);

    ff_lsp2polyf(lsp,     pa, lp_half_order);
    ff_lsp2polyf(lsp + 1, qa, lp_half_order);

    while (lp_half_order--) {
        double paf = pa[lp_half_order+1] + pa[lp_half_order];
        double qaf = qa[lp_half_order+1] - qa[lp_half_order];

        lpc [ lp_half_order] = 0.5*(paf+qaf);
        lpc2[-lp_half_order] = 0.5*(paf-qaf);
    }
}

void ff_sort_nearly_sorted_floats(float *vals, int len)
{
    int i,j;

    for (i = 0; i < len - 1; i++)
        for (j = i; j >= 0 && vals[j] > vals[j+1]; j--)
            FFSWAP(float, vals[j], vals[j+1]);
}<|MERGE_RESOLUTION|>--- conflicted
+++ resolved
@@ -27,13 +27,8 @@
 #define FRAC_BITS 14
 #include "mathops.h"
 #include "lsp.h"
-<<<<<<< HEAD
-#include "celp_math.h"
 #include "libavcodec/mips/lsp_mips.h"
 #include "libavutil/avassert.h"
-
-=======
->>>>>>> 7627c35a
 
 void ff_acelp_reorder_lsf(int16_t* lsfq, int lsfq_min_distance, int lsfq_min, int lsfq_max, int lp_order)
 {
