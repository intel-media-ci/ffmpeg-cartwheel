/*
 * AAC definitions and structures
 * Copyright (c) 2005-2006 Oded Shimon ( ods15 ods15 dyndns org )
 * Copyright (c) 2006-2007 Maxim Gavrilov ( maxim.gavrilov gmail com )
 *
 * This file is part of FFmpeg.
 *
 * FFmpeg is free software; you can redistribute it and/or
 * modify it under the terms of the GNU Lesser General Public
 * License as published by the Free Software Foundation; either
 * version 2.1 of the License, or (at your option) any later version.
 *
 * FFmpeg is distributed in the hope that it will be useful,
 * but WITHOUT ANY WARRANTY; without even the implied warranty of
 * MERCHANTABILITY or FITNESS FOR A PARTICULAR PURPOSE.  See the GNU
 * Lesser General Public License for more details.
 *
 * You should have received a copy of the GNU Lesser General Public
 * License along with FFmpeg; if not, write to the Free Software
 * Foundation, Inc., 51 Franklin Street, Fifth Floor, Boston, MA 02110-1301 USA
 */

/**
 * @file
 * AAC definitions and structures
 * @author Oded Shimon  ( ods15 ods15 dyndns org )
 * @author Maxim Gavrilov ( maxim.gavrilov gmail com )
 */

#ifndef AVCODEC_AAC_H
#define AVCODEC_AAC_H

#include "avcodec.h"
#include "dsputil.h"
#include "fft.h"
#include "mpeg4audio.h"
#include "sbr.h"
#include "fmtconvert.h"

#include <stdint.h>

#define MAX_CHANNELS 64
#define MAX_ELEM_ID 16

#define TNS_MAX_ORDER 20
#define MAX_LTP_LONG_SFB 40

enum RawDataBlockType {
    TYPE_SCE,
    TYPE_CPE,
    TYPE_CCE,
    TYPE_LFE,
    TYPE_DSE,
    TYPE_PCE,
    TYPE_FIL,
    TYPE_END,
};

enum ExtensionPayloadID {
    EXT_FILL,
    EXT_FILL_DATA,
    EXT_DATA_ELEMENT,
    EXT_DYNAMIC_RANGE = 0xb,
    EXT_SBR_DATA      = 0xd,
    EXT_SBR_DATA_CRC  = 0xe,
};

enum WindowSequence {
    ONLY_LONG_SEQUENCE,
    LONG_START_SEQUENCE,
    EIGHT_SHORT_SEQUENCE,
    LONG_STOP_SEQUENCE,
};

enum BandType {
    ZERO_BT        = 0,     ///< Scalefactors and spectral data are all zero.
    FIRST_PAIR_BT  = 5,     ///< This and later band types encode two values (rather than four) with one code word.
    ESC_BT         = 11,    ///< Spectral data are coded with an escape sequence.
    NOISE_BT       = 13,    ///< Spectral data are scaled white noise not coded in the bitstream.
    INTENSITY_BT2  = 14,    ///< Scalefactor data are intensity stereo positions.
    INTENSITY_BT   = 15,    ///< Scalefactor data are intensity stereo positions.
};

#define IS_CODEBOOK_UNSIGNED(x) ((x - 1) & 10)

enum ChannelPosition {
    AAC_CHANNEL_OFF   = 0,
    AAC_CHANNEL_FRONT = 1,
    AAC_CHANNEL_SIDE  = 2,
    AAC_CHANNEL_BACK  = 3,
    AAC_CHANNEL_LFE   = 4,
    AAC_CHANNEL_CC    = 5,
};

/**
 * The point during decoding at which channel coupling is applied.
 */
enum CouplingPoint {
    BEFORE_TNS,
    BETWEEN_TNS_AND_IMDCT,
    AFTER_IMDCT = 3,
};

/**
 * Output configuration status
 */
enum OCStatus {
    OC_NONE,        ///< Output unconfigured
    OC_TRIAL_PCE,   ///< Output configuration under trial specified by an inband PCE
    OC_TRIAL_FRAME, ///< Output configuration under trial specified by a frame header
    OC_GLOBAL_HDR,  ///< Output configuration set in a global header but not yet locked
    OC_LOCKED,      ///< Output configuration locked in place
};

typedef struct {
    MPEG4AudioConfig m4ac;
    uint8_t layout_map[MAX_ELEM_ID*4][3];
    int layout_map_tags;
    int channels;
    uint64_t channel_layout;
    enum OCStatus status;
} OutputConfiguration;

/**
 * Predictor State
 */
typedef struct {
    float cor0;
    float cor1;
    float var0;
    float var1;
    float r0;
    float r1;
} PredictorState;

#define MAX_PREDICTORS 672

#define SCALE_DIV_512    36    ///< scalefactor difference that corresponds to scale difference in 512 times
#define SCALE_ONE_POS   140    ///< scalefactor index that corresponds to scale=1.0
#define SCALE_MAX_POS   255    ///< scalefactor index maximum value
#define SCALE_MAX_DIFF   60    ///< maximum scalefactor difference allowed by standard
#define SCALE_DIFF_ZERO  60    ///< codebook index corresponding to zero scalefactor indices difference
#define POW_SF2_ZERO    200    ///< ff_aac_pow2sf_tab index corresponding to pow(2, 0);

/**
 * Long Term Prediction
 */
typedef struct {
    int8_t present;
    int16_t lag;
    float coef;
    int8_t used[MAX_LTP_LONG_SFB];
} LongTermPrediction;

/**
 * Individual Channel Stream
 */
typedef struct {
    uint8_t max_sfb;            ///< number of scalefactor bands per group
    enum WindowSequence window_sequence[2];
    uint8_t use_kb_window[2];   ///< If set, use Kaiser-Bessel window, otherwise use a sinus window.
    int num_window_groups;
    uint8_t group_len[8];
    LongTermPrediction ltp;
    const uint16_t *swb_offset; ///< table of offsets to the lowest spectral coefficient of a scalefactor band, sfb, for a particular window
    const uint8_t *swb_sizes;   ///< table of scalefactor band sizes for a particular window
    int num_swb;                ///< number of scalefactor window bands
    int num_windows;
    int tns_max_bands;
    int predictor_present;
    int predictor_initialized;
    int predictor_reset_group;
    uint8_t prediction_used[41];
} IndividualChannelStream;

/**
 * Temporal Noise Shaping
 */
typedef struct {
    int present;
    int n_filt[8];
    int length[8][4];
    int direction[8][4];
    int order[8][4];
    float coef[8][4][TNS_MAX_ORDER];
} TemporalNoiseShaping;

/**
 * Dynamic Range Control - decoded from the bitstream but not processed further.
 */
typedef struct {
    int pce_instance_tag;                           ///< Indicates with which program the DRC info is associated.
    int dyn_rng_sgn[17];                            ///< DRC sign information; 0 - positive, 1 - negative
    int dyn_rng_ctl[17];                            ///< DRC magnitude information
    int exclude_mask[MAX_CHANNELS];                 ///< Channels to be excluded from DRC processing.
    int band_incr;                                  ///< Number of DRC bands greater than 1 having DRC info.
    int interpolation_scheme;                       ///< Indicates the interpolation scheme used in the SBR QMF domain.
    int band_top[17];                               ///< Indicates the top of the i-th DRC band in units of 4 spectral lines.
    int prog_ref_level;                             /**< A reference level for the long-term program audio level for all
                                                     *   channels combined.
                                                     */
} DynamicRangeControl;

typedef struct {
    int num_pulse;
    int start;
    int pos[4];
    int amp[4];
} Pulse;

/**
 * coupling parameters
 */
typedef struct {
    enum CouplingPoint coupling_point;  ///< The point during decoding at which coupling is applied.
    int num_coupled;       ///< number of target elements
    enum RawDataBlockType type[8];   ///< Type of channel element to be coupled - SCE or CPE.
    int id_select[8];      ///< element id
    int ch_select[8];      /**< [0] shared list of gains; [1] list of gains for right channel;
                            *   [2] list of gains for left channel; [3] lists of gains for both channels
                            */
    float gain[16][120];
} ChannelCoupling;

/**
 * Single Channel Element - used for both SCE and LFE elements.
 */
typedef struct {
    IndividualChannelStream ics;
    TemporalNoiseShaping tns;
    Pulse pulse;
    enum BandType band_type[128];                   ///< band types
    int band_type_run_end[120];                     ///< band type run end points
    float sf[120];                                  ///< scalefactors
    int sf_idx[128];                                ///< scalefactor indices (used by encoder)
    uint8_t zeroes[128];                            ///< band is not coded (used by encoder)
    DECLARE_ALIGNED(32, float,   coeffs)[1024];     ///< coefficients for IMDCT
    DECLARE_ALIGNED(32, float,   saved)[1024];      ///< overlap
    DECLARE_ALIGNED(32, float,   ret)[2048];        ///< PCM output
    DECLARE_ALIGNED(16, float,   ltp_state)[3072];  ///< time signal for LTP
    PredictorState predictor_state[MAX_PREDICTORS];
} SingleChannelElement;

/**
 * channel element - generic struct for SCE/CPE/CCE/LFE
 */
typedef struct {
    // CPE specific
    int common_window;        ///< Set if channels share a common 'IndividualChannelStream' in bitstream.
    int     ms_mode;          ///< Signals mid/side stereo flags coding mode (used by encoder)
    uint8_t ms_mask[128];     ///< Set if mid/side stereo is used for each scalefactor window band
    // shared
    SingleChannelElement ch[2];
    // CCE specific
    ChannelCoupling coup;
    SpectralBandReplication sbr;
} ChannelElement;

/**
 * main AAC context
 */
typedef struct {
    AVCodecContext *avctx;
    AVFrame frame;

    int is_saved;                 ///< Set if elements have stored overlap from previous frame.
    DynamicRangeControl che_drc;

    /**
     * @name Channel element related data
     * @{
     */
    ChannelElement          *che[4][MAX_ELEM_ID];
    ChannelElement  *tag_che_map[4][MAX_ELEM_ID];
    int tags_mapped;
    /** @} */

    /**
     * @name temporary aligned temporary buffers
     * (We do not want to have these on the stack.)
     * @{
     */
    DECLARE_ALIGNED(32, float, buf_mdct)[1024];
    /** @} */

    /**
     * @name Computed / set up during initialization
     * @{
     */
    FFTContext mdct;
    FFTContext mdct_small;
    FFTContext mdct_ltp;
    DSPContext dsp;
    FmtConvertContext fmt_conv;
    int random_state;
    /** @} */

    /**
     * @name Members used for output interleaving
     * @{
     */
    float *output_data[MAX_CHANNELS];                 ///< Points to each element's 'ret' buffer (PCM output).
    /** @} */

    DECLARE_ALIGNED(32, float, temp)[128];

<<<<<<< HEAD
    enum OCStatus output_configured;
    int warned_num_aac_frames;
=======
    OutputConfiguration oc[2];
>>>>>>> 0f96f0d9
} AACContext;

#endif /* AVCODEC_AAC_H */<|MERGE_RESOLUTION|>--- conflicted
+++ resolved
@@ -304,12 +304,8 @@
 
     DECLARE_ALIGNED(32, float, temp)[128];
 
-<<<<<<< HEAD
-    enum OCStatus output_configured;
+    OutputConfiguration oc[2];
     int warned_num_aac_frames;
-=======
-    OutputConfiguration oc[2];
->>>>>>> 0f96f0d9
 } AACContext;
 
 #endif /* AVCODEC_AAC_H */