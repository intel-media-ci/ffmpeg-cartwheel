/*
 * TIFF image encoder
 * Copyright (c) 2007 Bartlomiej Wolowiec
 *
 * This file is part of FFmpeg.
 *
 * FFmpeg is free software; you can redistribute it and/or
 * modify it under the terms of the GNU Lesser General Public
 * License as published by the Free Software Foundation; either
 * version 2.1 of the License, or (at your option) any later version.
 *
 * FFmpeg is distributed in the hope that it will be useful,
 * but WITHOUT ANY WARRANTY; without even the implied warranty of
 * MERCHANTABILITY or FITNESS FOR A PARTICULAR PURPOSE.  See the GNU
 * Lesser General Public License for more details.
 *
 * You should have received a copy of the GNU Lesser General Public
 * License along with FFmpeg; if not, write to the Free Software
 * Foundation, Inc., 51 Franklin Street, Fifth Floor, Boston, MA 02110-1301 USA
 */

/**
 * @file
 * TIFF image encoder
 * @author Bartlomiej Wolowiec
 */

<<<<<<< HEAD
#include "libavutil/imgutils.h"
#include "libavutil/log.h"
#include "libavutil/opt.h"
#include "libavutil/pixdesc.h"

#include "avcodec.h"
=======
>>>>>>> 46ce9ded
#include "config.h"
#if CONFIG_ZLIB
#include <zlib.h>
#endif

#include "libavutil/log.h"
#include "libavutil/opt.h"
#include "libavutil/pixdesc.h"
#include "avcodec.h"
#include "bytestream.h"
<<<<<<< HEAD
#include "internal.h"
#include "tiff.h"
#include "rle.h"
=======
>>>>>>> 46ce9ded
#include "lzw.h"
#include "put_bits.h"
#include "rle.h"
#include "tiff.h"

#define TIFF_MAX_ENTRY 32

/** sizes of various TIFF field types (string size = 1)*/
static const uint8_t type_sizes2[14] = {
    0, 1, 1, 2, 4, 8, 1, 1, 2, 4, 8, 4, 8, 4
};

typedef struct TiffEncoderContext {
    AVClass *class;                         ///< for private options
    AVCodecContext *avctx;
    AVFrame picture;

<<<<<<< HEAD
    int width;                          ///< picture width
    int height;                         ///< picture height
    unsigned int bpp;                   ///< bits per pixel
    int compr;                          ///< compression level
    int bpp_tab_size;                   ///< bpp_tab size
    int photometric_interpretation;     ///< photometric interpretation
    int strips;                         ///< number of strips
    uint32_t *strip_sizes;
    unsigned int strip_sizes_size;
    uint32_t *strip_offsets;
    unsigned int strip_offsets_size;
    uint8_t *yuv_line;
    unsigned int yuv_line_size;
    int rps;                            ///< row per strip
    uint8_t entries[TIFF_MAX_ENTRY*12]; ///< entires in header
    int num_entries;                    ///< number of entires
    uint8_t **buf;                      ///< actual position in buffer
    uint8_t *buf_start;                 ///< pointer to first byte in buffer
    int buf_size;                       ///< buffer size
    uint16_t subsampling[2];            ///< YUV subsampling factors
    struct LZWEncodeState *lzws;        ///< LZW Encode state
    uint32_t dpi;                       ///< image resolution in DPI
=======
    int width;                              ///< picture width
    int height;                             ///< picture height
    unsigned int bpp;                       ///< bits per pixel
    int compr;                              ///< compression level
    int bpp_tab_size;                       ///< bpp_tab size
    int photometric_interpretation;         ///< photometric interpretation
    int strips;                             ///< number of strips
    int rps;                                ///< row per strip
    uint8_t entries[TIFF_MAX_ENTRY * 12];   ///< entries in header
    int num_entries;                        ///< number of entries
    uint8_t **buf;                          ///< actual position in buffer
    uint8_t *buf_start;                     ///< pointer to first byte in buffer
    int buf_size;                           ///< buffer size
    uint16_t subsampling[2];                ///< YUV subsampling factors
    struct LZWEncodeState *lzws;            ///< LZW encode state
>>>>>>> 46ce9ded
} TiffEncoderContext;

/**
 * Check free space in buffer.
 *
 * @param s Tiff context
 * @param need Needed bytes
 * @return 0 - ok, 1 - no free space
 */
static inline int check_size(TiffEncoderContext *s, uint64_t need)
{
    if (s->buf_size < *s->buf - s->buf_start + need) {
        *s->buf = s->buf_start + s->buf_size + 1;
        av_log(s->avctx, AV_LOG_ERROR, "Buffer is too small\n");
        return 1;
    }
    return 0;
}

/**
 * Put n values to buffer.
 *
 * @param p pointer to pointer to output buffer
 * @param n number of values
 * @param val pointer to values
 * @param type type of values
 * @param flip = 0 - normal copy, >0 - flip
 */
static void tnput(uint8_t **p, int n, const uint8_t *val, enum TiffTypes type,
                  int flip)
{
    int i;
#if HAVE_BIGENDIAN
    flip ^= ((int[]) { 0, 0, 0, 1, 3, 3 })[type];
#endif
    for (i = 0; i < n * type_sizes2[type]; i++)
        *(*p)++ = val[i ^ flip];
}

/**
 * Add entry to directory in tiff header.
 *
 * @param s Tiff context
 * @param tag tag that identifies the entry
 * @param type entry type
 * @param count the number of values
 * @param ptr_val pointer to values
 */
static void add_entry(TiffEncoderContext *s, enum TiffTags tag,
                      enum TiffTypes type, int count, const void *ptr_val)
{
    uint8_t *entries_ptr = s->entries + 12 * s->num_entries;

    av_assert0(s->num_entries < TIFF_MAX_ENTRY);

    bytestream_put_le16(&entries_ptr, tag);
    bytestream_put_le16(&entries_ptr, type);
    bytestream_put_le32(&entries_ptr, count);

    if (type_sizes[type] * (int64_t)count <= 4) {
        tnput(&entries_ptr, count, ptr_val, type, 0);
    } else {
        bytestream_put_le32(&entries_ptr, *s->buf - s->buf_start);
        check_size(s, count * (int64_t)type_sizes2[type]);
        tnput(s->buf, count, ptr_val, type, 0);
    }

    s->num_entries++;
}

static void add_entry1(TiffEncoderContext *s,
                       enum TiffTags tag, enum TiffTypes type, int val)
{
    uint16_t w  = val;
    uint32_t dw = val;
    add_entry(s, tag, type, 1, type == TIFF_SHORT ? (void *)&w : (void *)&dw);
}

/**
 * Encode one strip in tiff file.
 *
 * @param s Tiff context
 * @param src input buffer
 * @param dst output buffer
 * @param n size of input buffer
 * @param compr compression method
 * @return number of output bytes. If an output error is encountered, -1 is returned
 */
static int encode_strip(TiffEncoderContext *s, const int8_t *src,
                        uint8_t *dst, int n, int compr)
{
    switch (compr) {
#if CONFIG_ZLIB
    case TIFF_DEFLATE:
    case TIFF_ADOBE_DEFLATE:
    {
        unsigned long zlen = s->buf_size - (*s->buf - s->buf_start);
        if (compress(dst, &zlen, src, n) != Z_OK) {
            av_log(s->avctx, AV_LOG_ERROR, "Compressing failed\n");
            return -1;
        }
        return zlen;
    }
#endif
    case TIFF_RAW:
        if (check_size(s, n))
            return -1;
        memcpy(dst, src, n);
        return n;
    case TIFF_PACKBITS:
        return ff_rle_encode(dst, s->buf_size - (*s->buf - s->buf_start),
                             src, 1, n, 2, 0xff, -1, 0);
    case TIFF_LZW:
        return ff_lzw_encode(s->lzws, src, n);
    default:
        return -1;
    }
}

static void pack_yuv(TiffEncoderContext *s, uint8_t *dst, int lnum)
{
    AVFrame *p = &s->picture;
    int i, j, k;
    int w       = (s->width - 1) / s->subsampling[0] + 1;
    uint8_t *pu = &p->data[1][lnum / s->subsampling[1] * p->linesize[1]];
    uint8_t *pv = &p->data[2][lnum / s->subsampling[1] * p->linesize[2]];
<<<<<<< HEAD
    if(s->width % s->subsampling[0] || s->height % s->subsampling[1]){
        for (i = 0; i < w; i++){
            for (j = 0; j < s->subsampling[1]; j++)
                for (k = 0; k < s->subsampling[0]; k++)
                    *dst++ = p->data[0][FFMIN(lnum + j, s->height-1) * p->linesize[0] +
                                        FFMIN(i * s->subsampling[0] + k, s->width-1)];
            *dst++ = *pu++;
            *dst++ = *pv++;
        }
    }else{
        for (i = 0; i < w; i++){
            for (j = 0; j < s->subsampling[1]; j++)
                for (k = 0; k < s->subsampling[0]; k++)
                    *dst++ = p->data[0][(lnum + j) * p->linesize[0] +
                                        i * s->subsampling[0] + k];
            *dst++ = *pu++;
            *dst++ = *pv++;
        }
    }
}

static av_cold int encode_init(AVCodecContext *avctx)
{
    TiffEncoderContext *s = avctx->priv_data;

    avctx->coded_frame= &s->picture;
    avctx->coded_frame->pict_type = AV_PICTURE_TYPE_I;
    avctx->coded_frame->key_frame = 1;
    s->avctx = avctx;

    return 0;
}

static int encode_frame(AVCodecContext * avctx, AVPacket *pkt,
=======
    for (i = 0; i < w; i++) {
        for (j = 0; j < s->subsampling[1]; j++)
            for (k = 0; k < s->subsampling[0]; k++)
                *dst++ = p->data[0][(lnum + j) * p->linesize[0] +
                                    i * s->subsampling[0] + k];
        *dst++ = *pu++;
        *dst++ = *pv++;
    }
}

static int encode_frame(AVCodecContext *avctx, AVPacket *pkt,
>>>>>>> 46ce9ded
                        const AVFrame *pict, int *got_packet)
{
    const AVPixFmtDescriptor *desc = av_pix_fmt_desc_get(avctx->pix_fmt);
    TiffEncoderContext *s = avctx->priv_data;
    AVFrame *const p = &s->picture;
    int i;
    uint8_t *ptr;
    uint8_t *offset;
    uint32_t strips;
<<<<<<< HEAD
    int bytes_per_row;
    uint32_t res[2] = { s->dpi, 1 };        // image resolution (72/1)
    uint16_t bpp_tab[4];
    int ret = -1;
    int is_yuv = 0, alpha = 0;
    int shift_h, shift_v;

    *p = *pict;
=======
    uint32_t *strip_sizes   = NULL;
    uint32_t *strip_offsets = NULL;
    int bytes_per_row;
    uint32_t res[2]    = { 72, 1 };     // image resolution (72/1)
    uint16_t bpp_tab[] = { 8, 8, 8, 8 };
    int ret;
    int is_yuv = 0;
    uint8_t *yuv_line = NULL;
    int shift_h, shift_v;
    const AVPixFmtDescriptor *pfd;

    s->avctx = avctx;

    *p                 = *pict;
    p->pict_type       = AV_PICTURE_TYPE_I;
    p->key_frame       = 1;
    avctx->coded_frame = &s->picture;
>>>>>>> 46ce9ded

    s->width          = avctx->width;
    s->height         = avctx->height;
    s->subsampling[0] = 1;
    s->subsampling[1] = 1;

    avctx->bits_per_coded_sample =
    s->bpp = av_get_bits_per_pixel(desc);
    s->bpp_tab_size = desc->nb_components;

    switch (avctx->pix_fmt) {
    case AV_PIX_FMT_RGBA64LE:
    case AV_PIX_FMT_RGBA:
        alpha = 1;
    case AV_PIX_FMT_RGB48LE:
    case AV_PIX_FMT_RGB24:
<<<<<<< HEAD
        s->photometric_interpretation = 2;
=======
    case AV_PIX_FMT_GRAY8:
    case AV_PIX_FMT_PAL8:
        pfd    = av_pix_fmt_desc_get(avctx->pix_fmt);
        s->bpp = av_get_bits_per_pixel(pfd);
        if (pfd->flags & AV_PIX_FMT_FLAG_PAL)
            s->photometric_interpretation = 3;
        else if (pfd->flags & AV_PIX_FMT_FLAG_RGB)
            s->photometric_interpretation = 2;
        else
            s->photometric_interpretation = 1;
        s->bpp_tab_size = pfd->nb_components;
        for (i = 0; i < s->bpp_tab_size; i++)
            bpp_tab[i] = s->bpp / s->bpp_tab_size;
>>>>>>> 46ce9ded
        break;
    case AV_PIX_FMT_GRAY8:
        avctx->bits_per_coded_sample = 0x28;
    case AV_PIX_FMT_GRAY8A:
        alpha = avctx->pix_fmt == AV_PIX_FMT_GRAY8A;
    case AV_PIX_FMT_GRAY16LE:
    case AV_PIX_FMT_MONOBLACK:
<<<<<<< HEAD
        s->photometric_interpretation = 1;
        break;
    case AV_PIX_FMT_PAL8:
        s->photometric_interpretation = 3;
        break;
    case AV_PIX_FMT_MONOWHITE:
        s->photometric_interpretation = 0;
=======
        s->bpp                        = 1;
        s->photometric_interpretation = 1;
        s->bpp_tab_size               = 0;
        break;
    case AV_PIX_FMT_MONOWHITE:
        s->bpp                        = 1;
        s->photometric_interpretation = 0;
        s->bpp_tab_size               = 0;
>>>>>>> 46ce9ded
        break;
    case AV_PIX_FMT_YUV420P:
    case AV_PIX_FMT_YUV422P:
    case AV_PIX_FMT_YUV440P:
    case AV_PIX_FMT_YUV444P:
    case AV_PIX_FMT_YUV410P:
    case AV_PIX_FMT_YUV411P:
        av_pix_fmt_get_chroma_sub_sample(avctx->pix_fmt, &shift_h, &shift_v);
        s->photometric_interpretation = 6;
<<<<<<< HEAD
        avcodec_get_chroma_sub_sample(avctx->pix_fmt, &shift_h, &shift_v);
        s->subsampling[0] = 1 << shift_h;
        s->subsampling[1] = 1 << shift_v;
        is_yuv = 1;
=======
        s->bpp                        = 8 + (16 >> (shift_h + shift_v));
        s->subsampling[0]             = 1 << shift_h;
        s->subsampling[1]             = 1 << shift_v;
        s->bpp_tab_size               = 3;
        is_yuv                        = 1;
>>>>>>> 46ce9ded
        break;
    default:
        av_log(s->avctx, AV_LOG_ERROR,
               "This colors format is not supported\n");
        return -1;
    }

<<<<<<< HEAD
    for (i = 0; i < s->bpp_tab_size; i++)
        bpp_tab[i] = desc->comp[i].depth_minus1 + 1;

    if (s->compr == TIFF_DEFLATE || s->compr == TIFF_ADOBE_DEFLATE || s->compr == TIFF_LZW)
        //best choose for DEFLATE
=======
    if (s->compr == TIFF_DEFLATE       ||
        s->compr == TIFF_ADOBE_DEFLATE ||
        s->compr == TIFF_LZW)
        // best choice for DEFLATE
>>>>>>> 46ce9ded
        s->rps = s->height;
    else
        // suggest size of strip
        s->rps = FFMAX(8192 / (((s->width * s->bpp) >> 3) + 1), 1);
    // round rps up
    s->rps = ((s->rps - 1) / s->subsampling[1] + 1) * s->subsampling[1];

    strips = (s->height - 1) / s->rps + 1;

<<<<<<< HEAD
    if ((ret = ff_alloc_packet2(avctx, pkt, avctx->width * avctx->height * s->bpp * 2 +
                                  avctx->height * 4 + FF_MIN_BUFFER_SIZE)) < 0)
=======
    if (!pkt->data &&
        (ret = av_new_packet(pkt,
                             avctx->width * avctx->height * s->bpp * 2 +
                             avctx->height * 4 + FF_MIN_BUFFER_SIZE)) < 0) {
        av_log(avctx, AV_LOG_ERROR, "Error getting output packet.\n");
>>>>>>> 46ce9ded
        return ret;
    ptr          = pkt->data;
    s->buf_start = pkt->data;
    s->buf       = &ptr;
    s->buf_size  = pkt->size;

    if (check_size(s, 8))
        goto fail;

    // write header
    bytestream_put_le16(&ptr, 0x4949);
    bytestream_put_le16(&ptr, 42);

    offset = ptr;
    bytestream_put_le32(&ptr, 0);

<<<<<<< HEAD
    av_fast_padded_mallocz(&s->strip_sizes, &s->strip_sizes_size, sizeof(s->strip_sizes[0]) * strips);
    av_fast_padded_mallocz(&s->strip_offsets, &s->strip_offsets_size, sizeof(s->strip_offsets[0]) * strips);

    if (!s->strip_sizes || !s->strip_offsets) {
=======
    strip_sizes   = av_mallocz(sizeof(*strip_sizes)   * strips);
    strip_offsets = av_mallocz(sizeof(*strip_offsets) * strips);
    if (!strip_sizes || !strip_offsets) {
>>>>>>> 46ce9ded
        ret = AVERROR(ENOMEM);
        goto fail;
    }

<<<<<<< HEAD
    bytes_per_row = (((s->width - 1)/s->subsampling[0] + 1) * s->bpp
                    * s->subsampling[0] * s->subsampling[1] + 7) >> 3;
    if (is_yuv){
        av_fast_padded_malloc(&s->yuv_line, &s->yuv_line_size, bytes_per_row);
        if (s->yuv_line == NULL){
=======
    bytes_per_row = (((s->width - 1) / s->subsampling[0] + 1) * s->bpp *
                     s->subsampling[0] * s->subsampling[1] + 7) >> 3;
    if (is_yuv) {
        yuv_line = av_malloc(bytes_per_row);
        if (yuv_line == NULL) {
>>>>>>> 46ce9ded
            av_log(s->avctx, AV_LOG_ERROR, "Not enough memory\n");
            ret = AVERROR(ENOMEM);
            goto fail;
        }
    }

#if CONFIG_ZLIB
    if (s->compr == TIFF_DEFLATE || s->compr == TIFF_ADOBE_DEFLATE) {
        uint8_t *zbuf;
        int zlen, zn;
        int j;

        zlen = bytes_per_row * s->rps;
        zbuf = av_malloc(zlen);
        if (!zbuf) {
            ret = AVERROR(ENOMEM);
            goto fail;
        }
<<<<<<< HEAD
        s->strip_offsets[0] = ptr - pkt->data;
        zn = 0;
        for (j = 0; j < s->rps; j++) {
            if (is_yuv){
                pack_yuv(s, s->yuv_line, j);
                memcpy(zbuf + zn, s->yuv_line, bytes_per_row);
=======
        strip_offsets[0] = ptr - pkt->data;
        zn               = 0;
        for (j = 0; j < s->rps; j++) {
            if (is_yuv) {
                pack_yuv(s, yuv_line, j);
                memcpy(zbuf + zn, yuv_line, bytes_per_row);
>>>>>>> 46ce9ded
                j += s->subsampling[1] - 1;
            } else
                memcpy(zbuf + j * bytes_per_row,
                       p->data[0] + j * p->linesize[0], bytes_per_row);
            zn += bytes_per_row;
        }
        ret = encode_strip(s, zbuf, ptr, zn, s->compr);
        av_free(zbuf);
        if (ret < 0) {
            av_log(s->avctx, AV_LOG_ERROR, "Encode strip failed\n");
            goto fail;
        }
<<<<<<< HEAD
        ptr += ret;
        s->strip_sizes[0] = ptr - pkt->data - s->strip_offsets[0];
=======
        ptr           += ret;
        strip_sizes[0] = ptr - pkt->data - strip_offsets[0];
>>>>>>> 46ce9ded
    } else
#endif
    if (s->compr == TIFF_LZW) {
        s->lzws = av_malloc(ff_lzw_encode_state_size);
        if (!s->lzws) {
            ret = AVERROR(ENOMEM);
            goto fail;
        }
<<<<<<< HEAD
        for (i = 0; i < s->height; i++) {
            if (s->strip_sizes[i / s->rps] == 0) {
                if(s->compr == TIFF_LZW){
                    ff_lzw_encode_init(s->lzws, ptr, s->buf_size - (*s->buf - s->buf_start),
                                       12, FF_LZW_TIFF, put_bits);
                }
                s->strip_offsets[i / s->rps] = ptr - pkt->data;
            }
            if (is_yuv){
                 pack_yuv(s, s->yuv_line, i);
                 ret = encode_strip(s, s->yuv_line, ptr, bytes_per_row, s->compr);
                 i += s->subsampling[1] - 1;
            }
            else
                ret = encode_strip(s, p->data[0] + i * p->linesize[0],
                        ptr, bytes_per_row, s->compr);
            if (ret < 0) {
                av_log(s->avctx, AV_LOG_ERROR, "Encode strip failed\n");
                goto fail;
            }
            s->strip_sizes[i / s->rps] += ret;
            ptr += ret;
            if(s->compr == TIFF_LZW && (i==s->height-1 || i%s->rps == s->rps-1)){
                ret = ff_lzw_encode_flush(s->lzws, flush_put_bits);
                s->strip_sizes[(i / s->rps )] += ret ;
                ptr += ret;
=======
    }
    for (i = 0; i < s->height; i++) {
        if (strip_sizes[i / s->rps] == 0) {
            if (s->compr == TIFF_LZW) {
                ff_lzw_encode_init(s->lzws, ptr,
                                   s->buf_size - (*s->buf - s->buf_start),
                                   12, FF_LZW_TIFF, put_bits);
>>>>>>> 46ce9ded
            }
            strip_offsets[i / s->rps] = ptr - pkt->data;
        }
        if (is_yuv) {
            pack_yuv(s, yuv_line, i);
            ret = encode_strip(s, yuv_line, ptr, bytes_per_row, s->compr);
            i  += s->subsampling[1] - 1;
        } else
            ret = encode_strip(s, p->data[0] + i * p->linesize[0],
                               ptr, bytes_per_row, s->compr);
        if (ret < 0) {
            av_log(s->avctx, AV_LOG_ERROR, "Encode strip failed\n");
            goto fail;
        }
        strip_sizes[i / s->rps] += ret;
        ptr                     += ret;
        if (s->compr == TIFF_LZW &&
            (i == s->height - 1 || i % s->rps == s->rps - 1)) {
            ret = ff_lzw_encode_flush(s->lzws, flush_put_bits);
            strip_sizes[(i / s->rps)] += ret;
            ptr                       += ret;
        }
    }
    if (s->compr == TIFF_LZW)
        av_free(s->lzws);

    s->num_entries = 0;

    add_entry1(s, TIFF_SUBFILE, TIFF_LONG, 0);
    add_entry1(s, TIFF_WIDTH,   TIFF_LONG, s->width);
    add_entry1(s, TIFF_HEIGHT,  TIFF_LONG, s->height);

    if (s->bpp_tab_size)
        add_entry(s, TIFF_BPP, TIFF_SHORT, s->bpp_tab_size, bpp_tab);

<<<<<<< HEAD
    add_entry1(s,TIFF_COMPR,             TIFF_SHORT,            s->compr);
    add_entry1(s,TIFF_INVERT,            TIFF_SHORT,            s->photometric_interpretation);
    add_entry(s, TIFF_STRIP_OFFS,        TIFF_LONG,     strips, s->strip_offsets);
=======
    add_entry1(s, TIFF_COMPR,      TIFF_SHORT, s->compr);
    add_entry1(s, TIFF_INVERT,     TIFF_SHORT, s->photometric_interpretation);
    add_entry(s,  TIFF_STRIP_OFFS, TIFF_LONG,  strips, strip_offsets);
>>>>>>> 46ce9ded

    if (s->bpp_tab_size)
        add_entry1(s, TIFF_SAMPLES_PER_PIXEL, TIFF_SHORT, s->bpp_tab_size);

<<<<<<< HEAD
    add_entry1(s,TIFF_ROWSPERSTRIP,      TIFF_LONG,             s->rps);
    add_entry(s, TIFF_STRIP_SIZE,        TIFF_LONG,     strips, s->strip_sizes);
    add_entry(s, TIFF_XRES,              TIFF_RATIONAL, 1,      res);
    add_entry(s, TIFF_YRES,              TIFF_RATIONAL, 1,      res);
    add_entry1(s,TIFF_RES_UNIT,          TIFF_SHORT,            2);
=======
    add_entry1(s, TIFF_ROWSPERSTRIP, TIFF_LONG,     s->rps);
    add_entry(s,  TIFF_STRIP_SIZE,   TIFF_LONG,     strips, strip_sizes);
    add_entry(s,  TIFF_XRES,         TIFF_RATIONAL, 1,      res);
    add_entry(s,  TIFF_YRES,         TIFF_RATIONAL, 1,      res);
    add_entry1(s, TIFF_RES_UNIT,     TIFF_SHORT,    2);
>>>>>>> 46ce9ded

    if (!(avctx->flags & CODEC_FLAG_BITEXACT))
        add_entry(s, TIFF_SOFTWARE_NAME, TIFF_STRING,
                  strlen(LIBAVCODEC_IDENT) + 1, LIBAVCODEC_IDENT);

    if (avctx->pix_fmt == AV_PIX_FMT_PAL8) {
        uint16_t pal[256 * 3];
        for (i = 0; i < 256; i++) {
            uint32_t rgb = *(uint32_t *) (p->data[1] + i * 4);
            pal[i]       = ((rgb >> 16) & 0xff) * 257;
            pal[i + 256] = ((rgb >>  8) & 0xff) * 257;
            pal[i + 512] =  (rgb        & 0xff) * 257;
        }
        add_entry(s, TIFF_PAL, TIFF_SHORT, 256 * 3, pal);
    }
<<<<<<< HEAD
    if (alpha)
        add_entry1(s,TIFF_EXTRASAMPLES,      TIFF_SHORT,            2);
    if (is_yuv){
=======
    if (is_yuv) {
>>>>>>> 46ce9ded
        /** according to CCIR Recommendation 601.1 */
        uint32_t refbw[12] = { 15, 1, 235, 1, 128, 1, 240, 1, 128, 1, 240, 1 };
        add_entry(s, TIFF_YCBCR_SUBSAMPLING, TIFF_SHORT,    2, s->subsampling);
        if (avctx->chroma_sample_location == AVCHROMA_LOC_TOPLEFT)
            add_entry1(s, TIFF_YCBCR_POSITIONING, TIFF_SHORT, 2);
        add_entry(s, TIFF_REFERENCE_BW,      TIFF_RATIONAL, 6, refbw);
    }
    // write offset to dir
    bytestream_put_le32(&offset, ptr - pkt->data);

    if (check_size(s, 6 + s->num_entries * 12)) {
        ret = AVERROR(EINVAL);
        goto fail;
    }
    bytestream_put_le16(&ptr, s->num_entries);  // write tag count
    bytestream_put_buffer(&ptr, s->entries, s->num_entries * 12);
    bytestream_put_le32(&ptr, 0);

    pkt->size   = ptr - pkt->data;
    pkt->flags |= AV_PKT_FLAG_KEY;
    *got_packet = 1;

fail:
    return ret < 0 ? ret : 0;
}

static av_cold int encode_close(AVCodecContext *avctx)
{
    TiffEncoderContext *s = avctx->priv_data;

    av_freep(&s->strip_sizes);
    av_freep(&s->strip_offsets);
    av_freep(&s->yuv_line);

    return 0;
}

#define OFFSET(x) offsetof(TiffEncoderContext, x)
#define VE AV_OPT_FLAG_VIDEO_PARAM | AV_OPT_FLAG_ENCODING_PARAM
static const AVOption options[] = {
<<<<<<< HEAD
    {"dpi", "set the image resolution (in dpi)", OFFSET(dpi), AV_OPT_TYPE_INT, {.i64 = 72}, 1, 0x10000, AV_OPT_FLAG_VIDEO_PARAM|AV_OPT_FLAG_ENCODING_PARAM},
    { "compression_algo", NULL, OFFSET(compr), AV_OPT_TYPE_INT, {.i64 = TIFF_PACKBITS}, TIFF_RAW, TIFF_DEFLATE, VE, "compression_algo" },
    { "packbits", NULL, 0, AV_OPT_TYPE_CONST, {.i64 = TIFF_PACKBITS}, 0, 0, VE, "compression_algo" },
    { "raw",      NULL, 0, AV_OPT_TYPE_CONST, {.i64 = TIFF_RAW},      0, 0, VE, "compression_algo" },
    { "lzw",      NULL, 0, AV_OPT_TYPE_CONST, {.i64 = TIFF_LZW},      0, 0, VE, "compression_algo" },
=======
    { "compression_algo", NULL, OFFSET(compr), AV_OPT_TYPE_INT,   { .i64 = TIFF_PACKBITS }, TIFF_RAW, TIFF_DEFLATE, VE, "compression_algo" },
    { "packbits",         NULL, 0,             AV_OPT_TYPE_CONST, { .i64 = TIFF_PACKBITS }, 0,        0,            VE, "compression_algo" },
    { "raw",              NULL, 0,             AV_OPT_TYPE_CONST, { .i64 = TIFF_RAW      }, 0,        0,            VE, "compression_algo" },
    { "lzw",              NULL, 0,             AV_OPT_TYPE_CONST, { .i64 = TIFF_LZW      }, 0,        0,            VE, "compression_algo" },
>>>>>>> 46ce9ded
#if CONFIG_ZLIB
    { "deflate",          NULL, 0,             AV_OPT_TYPE_CONST, { .i64 = TIFF_DEFLATE  }, 0,        0,            VE, "compression_algo" },
#endif
    { NULL },
};

static const AVClass tiffenc_class = {
    .class_name = "TIFF encoder",
    .item_name  = av_default_item_name,
    .option     = options,
    .version    = LIBAVUTIL_VERSION_INT,
};

AVCodec ff_tiff_encoder = {
    .name           = "tiff",
    .long_name      = NULL_IF_CONFIG_SMALL("TIFF image"),
    .type           = AVMEDIA_TYPE_VIDEO,
    .id             = AV_CODEC_ID_TIFF,
    .priv_data_size = sizeof(TiffEncoderContext),
    .init           = encode_init,
    .encode2        = encode_frame,
    .close          = encode_close,
    .pix_fmts       = (const enum AVPixelFormat[]) {
        AV_PIX_FMT_RGB24, AV_PIX_FMT_PAL8, AV_PIX_FMT_GRAY8,
        AV_PIX_FMT_GRAY8A, AV_PIX_FMT_GRAY16LE,
        AV_PIX_FMT_MONOBLACK, AV_PIX_FMT_MONOWHITE,
        AV_PIX_FMT_YUV420P, AV_PIX_FMT_YUV422P, AV_PIX_FMT_YUV440P, AV_PIX_FMT_YUV444P,
        AV_PIX_FMT_YUV410P, AV_PIX_FMT_YUV411P, AV_PIX_FMT_RGB48LE,
        AV_PIX_FMT_RGBA, AV_PIX_FMT_RGBA64LE,
        AV_PIX_FMT_NONE
    },
    .priv_class     = &tiffenc_class,
};<|MERGE_RESOLUTION|>--- conflicted
+++ resolved
@@ -25,31 +25,18 @@
  * @author Bartlomiej Wolowiec
  */
 
-<<<<<<< HEAD
-#include "libavutil/imgutils.h"
-#include "libavutil/log.h"
-#include "libavutil/opt.h"
-#include "libavutil/pixdesc.h"
-
-#include "avcodec.h"
-=======
->>>>>>> 46ce9ded
 #include "config.h"
 #if CONFIG_ZLIB
 #include <zlib.h>
 #endif
 
+#include "libavutil/imgutils.h"
 #include "libavutil/log.h"
 #include "libavutil/opt.h"
 #include "libavutil/pixdesc.h"
 #include "avcodec.h"
 #include "bytestream.h"
-<<<<<<< HEAD
 #include "internal.h"
-#include "tiff.h"
-#include "rle.h"
-=======
->>>>>>> 46ce9ded
 #include "lzw.h"
 #include "put_bits.h"
 #include "rle.h"
@@ -67,30 +54,6 @@
     AVCodecContext *avctx;
     AVFrame picture;
 
-<<<<<<< HEAD
-    int width;                          ///< picture width
-    int height;                         ///< picture height
-    unsigned int bpp;                   ///< bits per pixel
-    int compr;                          ///< compression level
-    int bpp_tab_size;                   ///< bpp_tab size
-    int photometric_interpretation;     ///< photometric interpretation
-    int strips;                         ///< number of strips
-    uint32_t *strip_sizes;
-    unsigned int strip_sizes_size;
-    uint32_t *strip_offsets;
-    unsigned int strip_offsets_size;
-    uint8_t *yuv_line;
-    unsigned int yuv_line_size;
-    int rps;                            ///< row per strip
-    uint8_t entries[TIFF_MAX_ENTRY*12]; ///< entires in header
-    int num_entries;                    ///< number of entires
-    uint8_t **buf;                      ///< actual position in buffer
-    uint8_t *buf_start;                 ///< pointer to first byte in buffer
-    int buf_size;                       ///< buffer size
-    uint16_t subsampling[2];            ///< YUV subsampling factors
-    struct LZWEncodeState *lzws;        ///< LZW Encode state
-    uint32_t dpi;                       ///< image resolution in DPI
-=======
     int width;                              ///< picture width
     int height;                             ///< picture height
     unsigned int bpp;                       ///< bits per pixel
@@ -98,6 +61,12 @@
     int bpp_tab_size;                       ///< bpp_tab size
     int photometric_interpretation;         ///< photometric interpretation
     int strips;                             ///< number of strips
+    uint32_t *strip_sizes;
+    unsigned int strip_sizes_size;
+    uint32_t *strip_offsets;
+    unsigned int strip_offsets_size;
+    uint8_t *yuv_line;
+    unsigned int yuv_line_size;
     int rps;                                ///< row per strip
     uint8_t entries[TIFF_MAX_ENTRY * 12];   ///< entries in header
     int num_entries;                        ///< number of entries
@@ -106,7 +75,7 @@
     int buf_size;                           ///< buffer size
     uint16_t subsampling[2];                ///< YUV subsampling factors
     struct LZWEncodeState *lzws;            ///< LZW encode state
->>>>>>> 46ce9ded
+    uint32_t dpi;                           ///< image resolution in DPI
 } TiffEncoderContext;
 
 /**
@@ -233,9 +202,8 @@
     int w       = (s->width - 1) / s->subsampling[0] + 1;
     uint8_t *pu = &p->data[1][lnum / s->subsampling[1] * p->linesize[1]];
     uint8_t *pv = &p->data[2][lnum / s->subsampling[1] * p->linesize[2]];
-<<<<<<< HEAD
-    if(s->width % s->subsampling[0] || s->height % s->subsampling[1]){
-        for (i = 0; i < w; i++){
+    if (s->width % s->subsampling[0] || s->height % s->subsampling[1]) {
+        for (i = 0; i < w; i++) {
             for (j = 0; j < s->subsampling[1]; j++)
                 for (k = 0; k < s->subsampling[0]; k++)
                     *dst++ = p->data[0][FFMIN(lnum + j, s->height-1) * p->linesize[0] +
@@ -244,7 +212,7 @@
             *dst++ = *pv++;
         }
     }else{
-        for (i = 0; i < w; i++){
+        for (i = 0; i < w; i++) {
             for (j = 0; j < s->subsampling[1]; j++)
                 for (k = 0; k < s->subsampling[0]; k++)
                     *dst++ = p->data[0][(lnum + j) * p->linesize[0] +
@@ -259,7 +227,7 @@
 {
     TiffEncoderContext *s = avctx->priv_data;
 
-    avctx->coded_frame= &s->picture;
+    avctx->coded_frame            = &s->picture;
     avctx->coded_frame->pict_type = AV_PICTURE_TYPE_I;
     avctx->coded_frame->key_frame = 1;
     s->avctx = avctx;
@@ -267,20 +235,7 @@
     return 0;
 }
 
-static int encode_frame(AVCodecContext * avctx, AVPacket *pkt,
-=======
-    for (i = 0; i < w; i++) {
-        for (j = 0; j < s->subsampling[1]; j++)
-            for (k = 0; k < s->subsampling[0]; k++)
-                *dst++ = p->data[0][(lnum + j) * p->linesize[0] +
-                                    i * s->subsampling[0] + k];
-        *dst++ = *pu++;
-        *dst++ = *pv++;
-    }
-}
-
 static int encode_frame(AVCodecContext *avctx, AVPacket *pkt,
->>>>>>> 46ce9ded
                         const AVFrame *pict, int *got_packet)
 {
     const AVPixFmtDescriptor *desc = av_pix_fmt_desc_get(avctx->pix_fmt);
@@ -290,34 +245,14 @@
     uint8_t *ptr;
     uint8_t *offset;
     uint32_t strips;
-<<<<<<< HEAD
     int bytes_per_row;
-    uint32_t res[2] = { s->dpi, 1 };        // image resolution (72/1)
+    uint32_t res[2] = { s->dpi, 1 };    // image resolution (72/1)
     uint16_t bpp_tab[4];
     int ret = -1;
     int is_yuv = 0, alpha = 0;
     int shift_h, shift_v;
 
     *p = *pict;
-=======
-    uint32_t *strip_sizes   = NULL;
-    uint32_t *strip_offsets = NULL;
-    int bytes_per_row;
-    uint32_t res[2]    = { 72, 1 };     // image resolution (72/1)
-    uint16_t bpp_tab[] = { 8, 8, 8, 8 };
-    int ret;
-    int is_yuv = 0;
-    uint8_t *yuv_line = NULL;
-    int shift_h, shift_v;
-    const AVPixFmtDescriptor *pfd;
-
-    s->avctx = avctx;
-
-    *p                 = *pict;
-    p->pict_type       = AV_PICTURE_TYPE_I;
-    p->key_frame       = 1;
-    avctx->coded_frame = &s->picture;
->>>>>>> 46ce9ded
 
     s->width          = avctx->width;
     s->height         = avctx->height;
@@ -325,7 +260,7 @@
     s->subsampling[1] = 1;
 
     avctx->bits_per_coded_sample =
-    s->bpp = av_get_bits_per_pixel(desc);
+    s->bpp          = av_get_bits_per_pixel(desc);
     s->bpp_tab_size = desc->nb_components;
 
     switch (avctx->pix_fmt) {
@@ -334,23 +269,7 @@
         alpha = 1;
     case AV_PIX_FMT_RGB48LE:
     case AV_PIX_FMT_RGB24:
-<<<<<<< HEAD
         s->photometric_interpretation = 2;
-=======
-    case AV_PIX_FMT_GRAY8:
-    case AV_PIX_FMT_PAL8:
-        pfd    = av_pix_fmt_desc_get(avctx->pix_fmt);
-        s->bpp = av_get_bits_per_pixel(pfd);
-        if (pfd->flags & AV_PIX_FMT_FLAG_PAL)
-            s->photometric_interpretation = 3;
-        else if (pfd->flags & AV_PIX_FMT_FLAG_RGB)
-            s->photometric_interpretation = 2;
-        else
-            s->photometric_interpretation = 1;
-        s->bpp_tab_size = pfd->nb_components;
-        for (i = 0; i < s->bpp_tab_size; i++)
-            bpp_tab[i] = s->bpp / s->bpp_tab_size;
->>>>>>> 46ce9ded
         break;
     case AV_PIX_FMT_GRAY8:
         avctx->bits_per_coded_sample = 0x28;
@@ -358,7 +277,6 @@
         alpha = avctx->pix_fmt == AV_PIX_FMT_GRAY8A;
     case AV_PIX_FMT_GRAY16LE:
     case AV_PIX_FMT_MONOBLACK:
-<<<<<<< HEAD
         s->photometric_interpretation = 1;
         break;
     case AV_PIX_FMT_PAL8:
@@ -366,16 +284,6 @@
         break;
     case AV_PIX_FMT_MONOWHITE:
         s->photometric_interpretation = 0;
-=======
-        s->bpp                        = 1;
-        s->photometric_interpretation = 1;
-        s->bpp_tab_size               = 0;
-        break;
-    case AV_PIX_FMT_MONOWHITE:
-        s->bpp                        = 1;
-        s->photometric_interpretation = 0;
-        s->bpp_tab_size               = 0;
->>>>>>> 46ce9ded
         break;
     case AV_PIX_FMT_YUV420P:
     case AV_PIX_FMT_YUV422P:
@@ -385,18 +293,9 @@
     case AV_PIX_FMT_YUV411P:
         av_pix_fmt_get_chroma_sub_sample(avctx->pix_fmt, &shift_h, &shift_v);
         s->photometric_interpretation = 6;
-<<<<<<< HEAD
-        avcodec_get_chroma_sub_sample(avctx->pix_fmt, &shift_h, &shift_v);
-        s->subsampling[0] = 1 << shift_h;
-        s->subsampling[1] = 1 << shift_v;
-        is_yuv = 1;
-=======
-        s->bpp                        = 8 + (16 >> (shift_h + shift_v));
         s->subsampling[0]             = 1 << shift_h;
         s->subsampling[1]             = 1 << shift_v;
-        s->bpp_tab_size               = 3;
         is_yuv                        = 1;
->>>>>>> 46ce9ded
         break;
     default:
         av_log(s->avctx, AV_LOG_ERROR,
@@ -404,18 +303,13 @@
         return -1;
     }
 
-<<<<<<< HEAD
     for (i = 0; i < s->bpp_tab_size; i++)
         bpp_tab[i] = desc->comp[i].depth_minus1 + 1;
 
-    if (s->compr == TIFF_DEFLATE || s->compr == TIFF_ADOBE_DEFLATE || s->compr == TIFF_LZW)
-        //best choose for DEFLATE
-=======
     if (s->compr == TIFF_DEFLATE       ||
         s->compr == TIFF_ADOBE_DEFLATE ||
         s->compr == TIFF_LZW)
         // best choice for DEFLATE
->>>>>>> 46ce9ded
         s->rps = s->height;
     else
         // suggest size of strip
@@ -425,16 +319,9 @@
 
     strips = (s->height - 1) / s->rps + 1;
 
-<<<<<<< HEAD
-    if ((ret = ff_alloc_packet2(avctx, pkt, avctx->width * avctx->height * s->bpp * 2 +
-                                  avctx->height * 4 + FF_MIN_BUFFER_SIZE)) < 0)
-=======
-    if (!pkt->data &&
-        (ret = av_new_packet(pkt,
+    if ((ret = ff_alloc_packet2(avctx, pkt,
                              avctx->width * avctx->height * s->bpp * 2 +
-                             avctx->height * 4 + FF_MIN_BUFFER_SIZE)) < 0) {
-        av_log(avctx, AV_LOG_ERROR, "Error getting output packet.\n");
->>>>>>> 46ce9ded
+                             avctx->height * 4 + FF_MIN_BUFFER_SIZE)) < 0)
         return ret;
     ptr          = pkt->data;
     s->buf_start = pkt->data;
@@ -451,33 +338,19 @@
     offset = ptr;
     bytestream_put_le32(&ptr, 0);
 
-<<<<<<< HEAD
-    av_fast_padded_mallocz(&s->strip_sizes, &s->strip_sizes_size, sizeof(s->strip_sizes[0]) * strips);
+    av_fast_padded_mallocz(&s->strip_sizes  , &s->strip_sizes_size  , sizeof(s->strip_sizes  [0]) * strips);
     av_fast_padded_mallocz(&s->strip_offsets, &s->strip_offsets_size, sizeof(s->strip_offsets[0]) * strips);
 
     if (!s->strip_sizes || !s->strip_offsets) {
-=======
-    strip_sizes   = av_mallocz(sizeof(*strip_sizes)   * strips);
-    strip_offsets = av_mallocz(sizeof(*strip_offsets) * strips);
-    if (!strip_sizes || !strip_offsets) {
->>>>>>> 46ce9ded
         ret = AVERROR(ENOMEM);
         goto fail;
     }
 
-<<<<<<< HEAD
-    bytes_per_row = (((s->width - 1)/s->subsampling[0] + 1) * s->bpp
-                    * s->subsampling[0] * s->subsampling[1] + 7) >> 3;
-    if (is_yuv){
-        av_fast_padded_malloc(&s->yuv_line, &s->yuv_line_size, bytes_per_row);
-        if (s->yuv_line == NULL){
-=======
     bytes_per_row = (((s->width - 1) / s->subsampling[0] + 1) * s->bpp *
                      s->subsampling[0] * s->subsampling[1] + 7) >> 3;
     if (is_yuv) {
-        yuv_line = av_malloc(bytes_per_row);
-        if (yuv_line == NULL) {
->>>>>>> 46ce9ded
+        av_fast_padded_malloc(&s->yuv_line, &s->yuv_line_size, bytes_per_row);
+        if (s->yuv_line == NULL) {
             av_log(s->avctx, AV_LOG_ERROR, "Not enough memory\n");
             ret = AVERROR(ENOMEM);
             goto fail;
@@ -496,21 +369,12 @@
             ret = AVERROR(ENOMEM);
             goto fail;
         }
-<<<<<<< HEAD
         s->strip_offsets[0] = ptr - pkt->data;
-        zn = 0;
-        for (j = 0; j < s->rps; j++) {
-            if (is_yuv){
-                pack_yuv(s, s->yuv_line, j);
-                memcpy(zbuf + zn, s->yuv_line, bytes_per_row);
-=======
-        strip_offsets[0] = ptr - pkt->data;
         zn               = 0;
         for (j = 0; j < s->rps; j++) {
             if (is_yuv) {
-                pack_yuv(s, yuv_line, j);
-                memcpy(zbuf + zn, yuv_line, bytes_per_row);
->>>>>>> 46ce9ded
+                pack_yuv(s, s->yuv_line, j);
+                memcpy(zbuf + zn, s->yuv_line, bytes_per_row);
                 j += s->subsampling[1] - 1;
             } else
                 memcpy(zbuf + j * bytes_per_row,
@@ -523,63 +387,30 @@
             av_log(s->avctx, AV_LOG_ERROR, "Encode strip failed\n");
             goto fail;
         }
-<<<<<<< HEAD
-        ptr += ret;
+        ptr           += ret;
         s->strip_sizes[0] = ptr - pkt->data - s->strip_offsets[0];
-=======
-        ptr           += ret;
-        strip_sizes[0] = ptr - pkt->data - strip_offsets[0];
->>>>>>> 46ce9ded
     } else
 #endif
+    {
     if (s->compr == TIFF_LZW) {
         s->lzws = av_malloc(ff_lzw_encode_state_size);
         if (!s->lzws) {
             ret = AVERROR(ENOMEM);
             goto fail;
         }
-<<<<<<< HEAD
-        for (i = 0; i < s->height; i++) {
-            if (s->strip_sizes[i / s->rps] == 0) {
-                if(s->compr == TIFF_LZW){
-                    ff_lzw_encode_init(s->lzws, ptr, s->buf_size - (*s->buf - s->buf_start),
-                                       12, FF_LZW_TIFF, put_bits);
-                }
-                s->strip_offsets[i / s->rps] = ptr - pkt->data;
-            }
-            if (is_yuv){
-                 pack_yuv(s, s->yuv_line, i);
-                 ret = encode_strip(s, s->yuv_line, ptr, bytes_per_row, s->compr);
-                 i += s->subsampling[1] - 1;
-            }
-            else
-                ret = encode_strip(s, p->data[0] + i * p->linesize[0],
-                        ptr, bytes_per_row, s->compr);
-            if (ret < 0) {
-                av_log(s->avctx, AV_LOG_ERROR, "Encode strip failed\n");
-                goto fail;
-            }
-            s->strip_sizes[i / s->rps] += ret;
-            ptr += ret;
-            if(s->compr == TIFF_LZW && (i==s->height-1 || i%s->rps == s->rps-1)){
-                ret = ff_lzw_encode_flush(s->lzws, flush_put_bits);
-                s->strip_sizes[(i / s->rps )] += ret ;
-                ptr += ret;
-=======
     }
     for (i = 0; i < s->height; i++) {
-        if (strip_sizes[i / s->rps] == 0) {
+        if (s->strip_sizes[i / s->rps] == 0) {
             if (s->compr == TIFF_LZW) {
                 ff_lzw_encode_init(s->lzws, ptr,
                                    s->buf_size - (*s->buf - s->buf_start),
                                    12, FF_LZW_TIFF, put_bits);
->>>>>>> 46ce9ded
             }
-            strip_offsets[i / s->rps] = ptr - pkt->data;
+            s->strip_offsets[i / s->rps] = ptr - pkt->data;
         }
         if (is_yuv) {
-            pack_yuv(s, yuv_line, i);
-            ret = encode_strip(s, yuv_line, ptr, bytes_per_row, s->compr);
+            pack_yuv(s, s->yuv_line, i);
+            ret = encode_strip(s, s->yuv_line, ptr, bytes_per_row, s->compr);
             i  += s->subsampling[1] - 1;
         } else
             ret = encode_strip(s, p->data[0] + i * p->linesize[0],
@@ -588,17 +419,18 @@
             av_log(s->avctx, AV_LOG_ERROR, "Encode strip failed\n");
             goto fail;
         }
-        strip_sizes[i / s->rps] += ret;
+        s->strip_sizes[i / s->rps] += ret;
         ptr                     += ret;
         if (s->compr == TIFF_LZW &&
             (i == s->height - 1 || i % s->rps == s->rps - 1)) {
             ret = ff_lzw_encode_flush(s->lzws, flush_put_bits);
-            strip_sizes[(i / s->rps)] += ret;
-            ptr                       += ret;
+            s->strip_sizes[(i / s->rps)] += ret;
+            ptr                          += ret;
         }
     }
     if (s->compr == TIFF_LZW)
         av_free(s->lzws);
+    }
 
     s->num_entries = 0;
 
@@ -609,32 +441,18 @@
     if (s->bpp_tab_size)
         add_entry(s, TIFF_BPP, TIFF_SHORT, s->bpp_tab_size, bpp_tab);
 
-<<<<<<< HEAD
-    add_entry1(s,TIFF_COMPR,             TIFF_SHORT,            s->compr);
-    add_entry1(s,TIFF_INVERT,            TIFF_SHORT,            s->photometric_interpretation);
-    add_entry(s, TIFF_STRIP_OFFS,        TIFF_LONG,     strips, s->strip_offsets);
-=======
     add_entry1(s, TIFF_COMPR,      TIFF_SHORT, s->compr);
     add_entry1(s, TIFF_INVERT,     TIFF_SHORT, s->photometric_interpretation);
-    add_entry(s,  TIFF_STRIP_OFFS, TIFF_LONG,  strips, strip_offsets);
->>>>>>> 46ce9ded
+    add_entry(s,  TIFF_STRIP_OFFS, TIFF_LONG,  strips, s->strip_offsets);
 
     if (s->bpp_tab_size)
         add_entry1(s, TIFF_SAMPLES_PER_PIXEL, TIFF_SHORT, s->bpp_tab_size);
 
-<<<<<<< HEAD
-    add_entry1(s,TIFF_ROWSPERSTRIP,      TIFF_LONG,             s->rps);
-    add_entry(s, TIFF_STRIP_SIZE,        TIFF_LONG,     strips, s->strip_sizes);
-    add_entry(s, TIFF_XRES,              TIFF_RATIONAL, 1,      res);
-    add_entry(s, TIFF_YRES,              TIFF_RATIONAL, 1,      res);
-    add_entry1(s,TIFF_RES_UNIT,          TIFF_SHORT,            2);
-=======
     add_entry1(s, TIFF_ROWSPERSTRIP, TIFF_LONG,     s->rps);
-    add_entry(s,  TIFF_STRIP_SIZE,   TIFF_LONG,     strips, strip_sizes);
+    add_entry(s,  TIFF_STRIP_SIZE,   TIFF_LONG,     strips, s->strip_sizes);
     add_entry(s,  TIFF_XRES,         TIFF_RATIONAL, 1,      res);
     add_entry(s,  TIFF_YRES,         TIFF_RATIONAL, 1,      res);
     add_entry1(s, TIFF_RES_UNIT,     TIFF_SHORT,    2);
->>>>>>> 46ce9ded
 
     if (!(avctx->flags & CODEC_FLAG_BITEXACT))
         add_entry(s, TIFF_SOFTWARE_NAME, TIFF_STRING,
@@ -650,13 +468,9 @@
         }
         add_entry(s, TIFF_PAL, TIFF_SHORT, 256 * 3, pal);
     }
-<<<<<<< HEAD
     if (alpha)
         add_entry1(s,TIFF_EXTRASAMPLES,      TIFF_SHORT,            2);
-    if (is_yuv){
-=======
     if (is_yuv) {
->>>>>>> 46ce9ded
         /** according to CCIR Recommendation 601.1 */
         uint32_t refbw[12] = { 15, 1, 235, 1, 128, 1, 240, 1, 128, 1, 240, 1 };
         add_entry(s, TIFF_YCBCR_SUBSAMPLING, TIFF_SHORT,    2, s->subsampling);
@@ -697,18 +511,11 @@
 #define OFFSET(x) offsetof(TiffEncoderContext, x)
 #define VE AV_OPT_FLAG_VIDEO_PARAM | AV_OPT_FLAG_ENCODING_PARAM
 static const AVOption options[] = {
-<<<<<<< HEAD
     {"dpi", "set the image resolution (in dpi)", OFFSET(dpi), AV_OPT_TYPE_INT, {.i64 = 72}, 1, 0x10000, AV_OPT_FLAG_VIDEO_PARAM|AV_OPT_FLAG_ENCODING_PARAM},
-    { "compression_algo", NULL, OFFSET(compr), AV_OPT_TYPE_INT, {.i64 = TIFF_PACKBITS}, TIFF_RAW, TIFF_DEFLATE, VE, "compression_algo" },
-    { "packbits", NULL, 0, AV_OPT_TYPE_CONST, {.i64 = TIFF_PACKBITS}, 0, 0, VE, "compression_algo" },
-    { "raw",      NULL, 0, AV_OPT_TYPE_CONST, {.i64 = TIFF_RAW},      0, 0, VE, "compression_algo" },
-    { "lzw",      NULL, 0, AV_OPT_TYPE_CONST, {.i64 = TIFF_LZW},      0, 0, VE, "compression_algo" },
-=======
     { "compression_algo", NULL, OFFSET(compr), AV_OPT_TYPE_INT,   { .i64 = TIFF_PACKBITS }, TIFF_RAW, TIFF_DEFLATE, VE, "compression_algo" },
     { "packbits",         NULL, 0,             AV_OPT_TYPE_CONST, { .i64 = TIFF_PACKBITS }, 0,        0,            VE, "compression_algo" },
     { "raw",              NULL, 0,             AV_OPT_TYPE_CONST, { .i64 = TIFF_RAW      }, 0,        0,            VE, "compression_algo" },
     { "lzw",              NULL, 0,             AV_OPT_TYPE_CONST, { .i64 = TIFF_LZW      }, 0,        0,            VE, "compression_algo" },
->>>>>>> 46ce9ded
 #if CONFIG_ZLIB
     { "deflate",          NULL, 0,             AV_OPT_TYPE_CONST, { .i64 = TIFF_DEFLATE  }, 0,        0,            VE, "compression_algo" },
 #endif
