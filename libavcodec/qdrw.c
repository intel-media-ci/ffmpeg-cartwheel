--- conflicted
+++ resolved
@@ -146,15 +146,11 @@
     return buf_size;
 }
 
-<<<<<<< HEAD
-static av_cold int decode_init(AVCodecContext *avctx){
+static av_cold int decode_init(AVCodecContext *avctx)
+{
     QdrawContext * const a = avctx->priv_data;
 
     avcodec_get_frame_defaults(&a->pic);
-=======
-static av_cold int decode_init(AVCodecContext *avctx)
-{
->>>>>>> 74a9a624
     avctx->pix_fmt= AV_PIX_FMT_PAL8;
 
     return 0;
