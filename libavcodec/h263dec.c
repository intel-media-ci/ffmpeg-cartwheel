--- conflicted
+++ resolved
@@ -392,14 +392,6 @@
             return buf_size;
     }
 
-    if (s->bitstream_buffer_size && (s->divx_packed || buf_size < 20)) // divx 5.01+/xvid frame reorder
-        ret = init_get_bits8(&s->gb, s->bitstream_buffer,
-                             s->bitstream_buffer_size);
-    else
-        ret = init_get_bits8(&s->gb, buf, buf_size);
-    s->bitstream_buffer_size = 0;
-
-<<<<<<< HEAD
 retry:
     if(s->divx_packed && s->bitstream_buffer_size){
         int i;
@@ -414,17 +406,13 @@
         }
     }
 
-    if(s->bitstream_buffer_size && (s->divx_packed || buf_size<20)){ //divx 5.01+/xvid frame reorder
-        init_get_bits(&s->gb, s->bitstream_buffer, s->bitstream_buffer_size*8);
-    }else
-        init_get_bits(&s->gb, buf, buf_size*8);
+    if (s->bitstream_buffer_size && (s->divx_packed || buf_size < 20)) // divx 5.01+/xvid frame reorder
+        ret = init_get_bits8(&s->gb, s->bitstream_buffer,
+                             s->bitstream_buffer_size);
+    else
+        ret = init_get_bits8(&s->gb, buf, buf_size);
+
     s->bitstream_buffer_size=0;
-
-    if (!s->context_initialized) {
-        if ((ret = ff_MPV_common_init(s)) < 0) //we need the idct permutaton for reading a custom matrix
-            return ret;
-    }
-=======
     if (ret < 0)
         return ret;
 
@@ -432,7 +420,6 @@
         // we need the idct permutaton for reading a custom matrix
         if ((ret = ff_MPV_common_init(s)) < 0)
             return ret;
->>>>>>> 44079902
 
     /* We need to set current_picture_ptr before reading the header,
      * otherwise we cannot store anyting in there */
