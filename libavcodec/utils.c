--- conflicted
+++ resolved
@@ -1495,10 +1495,7 @@
     case AV_CODEC_ID_ADPCM_ARGO:
     case AV_CODEC_ID_ADPCM_CT:
     case AV_CODEC_ID_ADPCM_IMA_ALP:
-<<<<<<< HEAD
-=======
     case AV_CODEC_ID_ADPCM_IMA_AMV:
->>>>>>> d2dcb113
     case AV_CODEC_ID_ADPCM_IMA_APC:
     case AV_CODEC_ID_ADPCM_IMA_APM:
     case AV_CODEC_ID_ADPCM_IMA_EA_SEAD:
