--- conflicted
+++ resolved
@@ -302,7 +302,6 @@
 void ff_make_absolute_url(char *buf, int size, const char *base,
                           const char *rel);
 
-<<<<<<< HEAD
 /**
  * Allocate directory entry with default values.
  *
@@ -310,8 +309,6 @@
  */
 AVIODirEntry *ff_alloc_dir_entry(void);
 
-=======
 extern const URLProtocol *ff_url_protocols[];
->>>>>>> 2758cded
 
 #endif /* AVFORMAT_URL_H */