/*
 * TLS/SSL Protocol
 * Copyright (c) 2011 Martin Storsjo
 *
 * This file is part of FFmpeg.
 *
 * FFmpeg is free software; you can redistribute it and/or
 * modify it under the terms of the GNU Lesser General Public
 * License as published by the Free Software Foundation; either
 * version 2.1 of the License, or (at your option) any later version.
 *
 * FFmpeg is distributed in the hope that it will be useful,
 * but WITHOUT ANY WARRANTY; without even the implied warranty of
 * MERCHANTABILITY or FITNESS FOR A PARTICULAR PURPOSE.  See the GNU
 * Lesser General Public License for more details.
 *
 * You should have received a copy of the GNU Lesser General Public
 * License along with FFmpeg; if not, write to the Free Software
 * Foundation, Inc., 51 Franklin Street, Fifth Floor, Boston, MA 02110-1301 USA
 */

#include "avformat.h"
#include "url.h"
#include "libavutil/avstring.h"
<<<<<<< HEAD
#include "libavutil/parseutils.h"
=======
#include "libavutil/opt.h"
>>>>>>> 8b09d917
#if CONFIG_GNUTLS
#include <gnutls/gnutls.h>
#include <gnutls/x509.h>
#define TLS_read(c, buf, size)  gnutls_record_recv(c->session, buf, size)
#define TLS_write(c, buf, size) gnutls_record_send(c->session, buf, size)
#define TLS_shutdown(c)         gnutls_bye(c->session, GNUTLS_SHUT_RDWR)
#define TLS_free(c) do { \
        if (c->session) \
            gnutls_deinit(c->session); \
        if (c->cred) \
            gnutls_certificate_free_credentials(c->cred); \
    } while (0)
#elif CONFIG_OPENSSL
#include <openssl/bio.h>
#include <openssl/ssl.h>
#include <openssl/err.h>
#define TLS_read(c, buf, size)  SSL_read(c->ssl,  buf, size)
#define TLS_write(c, buf, size) SSL_write(c->ssl, buf, size)
#define TLS_shutdown(c)         SSL_shutdown(c->ssl)
#define TLS_free(c) do { \
        if (c->ssl) \
            SSL_free(c->ssl); \
        if (c->ctx) \
            SSL_CTX_free(c->ctx); \
    } while (0)
#endif
#include "network.h"
#include "os_support.h"
#include "internal.h"
#if HAVE_POLL_H
#include <poll.h>
#endif

typedef struct {
    const AVClass *class;
    URLContext *tcp;
#if CONFIG_GNUTLS
    gnutls_session_t session;
    gnutls_certificate_credentials_t cred;
#elif CONFIG_OPENSSL
    SSL_CTX *ctx;
    SSL *ssl;
#endif
    int fd;
    char *ca_file;
    int verify;
} TLSContext;

#define OFFSET(x) offsetof(TLSContext, x)
#define D AV_OPT_FLAG_DECODING_PARAM
#define E AV_OPT_FLAG_ENCODING_PARAM
static const AVOption options[] = {
    {"ca_file",    "Certificate Authority database file", OFFSET(ca_file),   AV_OPT_TYPE_STRING, .flags = D|E },
    {"tls_verify", "Verify the peer certificate",         OFFSET(verify),    AV_OPT_TYPE_INT, { .i64 = 0 }, 0, 1, .flags = D|E },
    { NULL }
};

static const AVClass tls_class = {
    .class_name = "tls",
    .item_name  = av_default_item_name,
    .option     = options,
    .version    = LIBAVUTIL_VERSION_INT,
};

static int do_tls_poll(URLContext *h, int ret)
{
    TLSContext *c = h->priv_data;
    struct pollfd p = { c->fd, 0, 0 };
#if CONFIG_GNUTLS
    switch (ret) {
    case GNUTLS_E_AGAIN:
    case GNUTLS_E_INTERRUPTED:
        break;
    case GNUTLS_E_WARNING_ALERT_RECEIVED:
        av_log(h, AV_LOG_WARNING, "%s\n", gnutls_strerror(ret));
        break;
    default:
        av_log(h, AV_LOG_ERROR, "%s\n", gnutls_strerror(ret));
        return AVERROR(EIO);
    }
    if (gnutls_record_get_direction(c->session))
        p.events = POLLOUT;
    else
        p.events = POLLIN;
#elif CONFIG_OPENSSL
    ret = SSL_get_error(c->ssl, ret);
    if (ret == SSL_ERROR_WANT_READ) {
        p.events = POLLIN;
    } else if (ret == SSL_ERROR_WANT_WRITE) {
        p.events = POLLOUT;
    } else {
        av_log(h, AV_LOG_ERROR, "%s\n", ERR_error_string(ERR_get_error(), NULL));
        return AVERROR(EIO);
    }
#endif
    if (h->flags & AVIO_FLAG_NONBLOCK)
        return AVERROR(EAGAIN);
    while (1) {
        int n = poll(&p, 1, 100);
        if (n > 0)
            break;
        if (ff_check_interrupt(&h->interrupt_callback))
            return AVERROR(EINTR);
    }
    return 0;
}

static void set_options(URLContext *h, const char *uri)
{
    TLSContext *c = h->priv_data;
    char buf[1024], key[1024];
    int has_cert, has_key, verify = 0;
#if CONFIG_GNUTLS
    int ret;
#endif
    const char *p = strchr(uri, '?');
    if (!p)
        return;

    if (av_find_info_tag(buf, sizeof(buf), "cafile", p)) {
#if CONFIG_GNUTLS
        ret = gnutls_certificate_set_x509_trust_file(c->cred, buf, GNUTLS_X509_FMT_PEM);
        if (ret < 0)
            av_log(h, AV_LOG_ERROR, "%s\n", gnutls_strerror(ret));
#elif CONFIG_OPENSSL
        if (!SSL_CTX_load_verify_locations(c->ctx, buf, NULL))
            av_log(h, AV_LOG_ERROR, "SSL_CTX_load_verify_locations %s\n", ERR_error_string(ERR_get_error(), NULL));
#endif
    }

    if (av_find_info_tag(buf, sizeof(buf), "verify", p)) {
        char *endptr = NULL;
        verify = strtol(buf, &endptr, 10);
        if (buf == endptr)
            verify = 1;
    }

    has_cert = av_find_info_tag(buf, sizeof(buf), "cert", p);
    has_key  = av_find_info_tag(key, sizeof(key), "key", p);
#if CONFIG_GNUTLS
    if (has_cert && has_key) {
        ret = gnutls_certificate_set_x509_key_file(c->cred, buf, key, GNUTLS_X509_FMT_PEM);
        if (ret < 0)
            av_log(h, AV_LOG_ERROR, "%s\n", gnutls_strerror(ret));
    } else if (has_cert ^ has_key) {
        av_log(h, AV_LOG_ERROR, "cert and key required\n");
    }
    gnutls_certificate_set_verify_flags(c->cred, verify);
#elif CONFIG_OPENSSL
    if (has_cert && !SSL_CTX_use_certificate_chain_file(c->ctx, buf))
        av_log(h, AV_LOG_ERROR, "SSL_CTX_use_certificate_chain_file %s\n", ERR_error_string(ERR_get_error(), NULL));
    if (has_key && !SSL_CTX_use_PrivateKey_file(c->ctx, key, SSL_FILETYPE_PEM))
        av_log(h, AV_LOG_ERROR, "SSL_CTX_use_PrivateKey_file %s\n", ERR_error_string(ERR_get_error(), NULL));
    if (verify)
        SSL_CTX_set_verify(c->ctx, SSL_VERIFY_PEER|SSL_VERIFY_FAIL_IF_NO_PEER_CERT, 0);
#endif
}

static int tls_open(URLContext *h, const char *uri, int flags)
{
    TLSContext *c = h->priv_data;
    int ret;
    int port;
    char buf[200], host[200], path[1024];
    int numerichost = 0;
    struct addrinfo hints = { 0 }, *ai = NULL;
    const char *proxy_path;
    int use_proxy;
    int server = 0;
    const char *p = strchr(uri, '?');
    if (p && av_find_info_tag(buf, sizeof(buf), "listen", p))
        server = 1;

    ff_tls_init();

    av_url_split(NULL, 0, NULL, 0, host, sizeof(host), &port, path, sizeof(path), uri);
    ff_url_join(buf, sizeof(buf), "tcp", NULL, host, port, "%s", path);

    hints.ai_flags = AI_NUMERICHOST;
    if (!getaddrinfo(host, NULL, &hints, &ai)) {
        numerichost = 1;
        freeaddrinfo(ai);
    }

    proxy_path = getenv("http_proxy");
    use_proxy = !ff_http_match_no_proxy(getenv("no_proxy"), host) &&
                proxy_path != NULL && av_strstart(proxy_path, "http://", NULL);

    if (use_proxy) {
        char proxy_host[200], proxy_auth[200], dest[200];
        int proxy_port;
        av_url_split(NULL, 0, proxy_auth, sizeof(proxy_auth),
                     proxy_host, sizeof(proxy_host), &proxy_port, NULL, 0,
                     proxy_path);
        ff_url_join(dest, sizeof(dest), NULL, NULL, host, port, NULL);
        ff_url_join(buf, sizeof(buf), "httpproxy", proxy_auth, proxy_host,
                    proxy_port, "/%s", dest);
    }

    ret = ffurl_open(&c->tcp, buf, AVIO_FLAG_READ_WRITE,
                     &h->interrupt_callback, NULL);
    if (ret)
        goto fail;
    c->fd = ffurl_get_file_handle(c->tcp);

#if CONFIG_GNUTLS
    gnutls_init(&c->session, server ? GNUTLS_SERVER : GNUTLS_CLIENT);
    if (!numerichost)
        gnutls_server_name_set(c->session, GNUTLS_NAME_DNS, host, strlen(host));
    gnutls_certificate_allocate_credentials(&c->cred);
<<<<<<< HEAD
    set_options(h, uri);
=======
    if (c->ca_file)
        gnutls_certificate_set_x509_trust_file(c->cred, c->ca_file, GNUTLS_X509_FMT_PEM);
#if GNUTLS_VERSION_MAJOR >= 3
    else
        gnutls_certificate_set_x509_system_trust(c->cred);
#endif
    gnutls_certificate_set_verify_flags(c->cred, c->verify ?
                                        GNUTLS_VERIFY_ALLOW_X509_V1_CA_CRT : 0);
>>>>>>> 8b09d917
    gnutls_credentials_set(c->session, GNUTLS_CRD_CERTIFICATE, c->cred);
    gnutls_transport_set_ptr(c->session, (gnutls_transport_ptr_t)
                                         (intptr_t) c->fd);
    gnutls_priority_set_direct(c->session, "NORMAL", NULL);
    while (1) {
        ret = gnutls_handshake(c->session);
        if (ret == 0)
            break;
        if ((ret = do_tls_poll(h, ret)) < 0)
            goto fail;
    }
    if (c->verify) {
        unsigned int status, cert_list_size;
        gnutls_x509_crt_t cert;
        const gnutls_datum_t *cert_list;
        if ((ret = gnutls_certificate_verify_peers2(c->session, &status)) < 0) {
            av_log(h, AV_LOG_ERROR, "Unable to verify peer certificate: %s\n",
                                    gnutls_strerror(ret));
            ret = AVERROR(EIO);
            goto fail;
        }
        if (status & GNUTLS_CERT_INVALID) {
            av_log(h, AV_LOG_ERROR, "Peer certificate failed verification\n");
            ret = AVERROR(EIO);
            goto fail;
        }
        if (gnutls_certificate_type_get(c->session) != GNUTLS_CRT_X509) {
            av_log(h, AV_LOG_ERROR, "Unsupported certificate type\n");
            ret = AVERROR(EIO);
            goto fail;
        }
        gnutls_x509_crt_init(&cert);
        cert_list = gnutls_certificate_get_peers(c->session, &cert_list_size);
        gnutls_x509_crt_import(cert, cert_list, GNUTLS_X509_FMT_DER);
        ret = gnutls_x509_crt_check_hostname(cert, host);
        gnutls_x509_crt_deinit(cert);
        if (!ret) {
            av_log(h, AV_LOG_ERROR,
                   "The certificate's owner does not match hostname %s\n", host);
            ret = AVERROR(EIO);
            goto fail;
        }
    }
#elif CONFIG_OPENSSL
    c->ctx = SSL_CTX_new(server ? TLSv1_server_method() : TLSv1_client_method());
    if (!c->ctx) {
        av_log(h, AV_LOG_ERROR, "%s\n", ERR_error_string(ERR_get_error(), NULL));
        ret = AVERROR(EIO);
        goto fail;
    }
<<<<<<< HEAD
    set_options(h, uri);
=======
    if (c->ca_file)
        SSL_CTX_load_verify_locations(c->ctx, c->ca_file, NULL);
    // Note, this doesn't check that the peer certificate actually matches
    // the requested hostname.
    if (c->verify)
        SSL_CTX_set_verify(c->ctx, SSL_VERIFY_PEER, NULL);
>>>>>>> 8b09d917
    c->ssl = SSL_new(c->ctx);
    if (!c->ssl) {
        av_log(h, AV_LOG_ERROR, "%s\n", ERR_error_string(ERR_get_error(), NULL));
        ret = AVERROR(EIO);
        goto fail;
    }
    SSL_set_fd(c->ssl, c->fd);
    if (!server && !numerichost)
        SSL_set_tlsext_host_name(c->ssl, host);
    while (1) {
        ret = server ? SSL_accept(c->ssl) : SSL_connect(c->ssl);
        if (ret > 0)
            break;
        if (ret == 0) {
            av_log(h, AV_LOG_ERROR, "Unable to negotiate TLS/SSL session\n");
            ret = AVERROR(EIO);
            goto fail;
        }
        if ((ret = do_tls_poll(h, ret)) < 0)
            goto fail;
    }
#endif
    return 0;
fail:
    TLS_free(c);
    if (c->tcp)
        ffurl_close(c->tcp);
    ff_tls_deinit();
    return ret;
}

static int tls_read(URLContext *h, uint8_t *buf, int size)
{
    TLSContext *c = h->priv_data;
    while (1) {
        int ret = TLS_read(c, buf, size);
        if (ret > 0)
            return ret;
        if (ret == 0)
            return AVERROR_EOF;
        if ((ret = do_tls_poll(h, ret)) < 0)
            return ret;
    }
    return 0;
}

static int tls_write(URLContext *h, const uint8_t *buf, int size)
{
    TLSContext *c = h->priv_data;
    while (1) {
        int ret = TLS_write(c, buf, size);
        if (ret > 0)
            return ret;
        if (ret == 0)
            return AVERROR_EOF;
        if ((ret = do_tls_poll(h, ret)) < 0)
            return ret;
    }
    return 0;
}

static int tls_close(URLContext *h)
{
    TLSContext *c = h->priv_data;
    TLS_shutdown(c);
    TLS_free(c);
    ffurl_close(c->tcp);
    ff_tls_deinit();
    return 0;
}

URLProtocol ff_tls_protocol = {
    .name           = "tls",
    .url_open       = tls_open,
    .url_read       = tls_read,
    .url_write      = tls_write,
    .url_close      = tls_close,
    .priv_data_size = sizeof(TLSContext),
    .flags          = URL_PROTOCOL_FLAG_NETWORK,
    .priv_data_class = &tls_class,
};<|MERGE_RESOLUTION|>--- conflicted
+++ resolved
@@ -22,11 +22,8 @@
 #include "avformat.h"
 #include "url.h"
 #include "libavutil/avstring.h"
-<<<<<<< HEAD
+#include "libavutil/opt.h"
 #include "libavutil/parseutils.h"
-=======
-#include "libavutil/opt.h"
->>>>>>> 8b09d917
 #if CONFIG_GNUTLS
 #include <gnutls/gnutls.h>
 #include <gnutls/x509.h>
@@ -80,6 +77,7 @@
 #define E AV_OPT_FLAG_ENCODING_PARAM
 static const AVOption options[] = {
     {"ca_file",    "Certificate Authority database file", OFFSET(ca_file),   AV_OPT_TYPE_STRING, .flags = D|E },
+    {"cafile",     "Certificate Authority database file", OFFSET(ca_file),   AV_OPT_TYPE_STRING, .flags = D|E },
     {"tls_verify", "Verify the peer certificate",         OFFSET(verify),    AV_OPT_TYPE_INT, { .i64 = 0 }, 0, 1, .flags = D|E },
     { NULL }
 };
@@ -138,7 +136,7 @@
 {
     TLSContext *c = h->priv_data;
     char buf[1024], key[1024];
-    int has_cert, has_key, verify = 0;
+    int has_cert, has_key;
 #if CONFIG_GNUTLS
     int ret;
 #endif
@@ -146,22 +144,14 @@
     if (!p)
         return;
 
-    if (av_find_info_tag(buf, sizeof(buf), "cafile", p)) {
-#if CONFIG_GNUTLS
-        ret = gnutls_certificate_set_x509_trust_file(c->cred, buf, GNUTLS_X509_FMT_PEM);
-        if (ret < 0)
-            av_log(h, AV_LOG_ERROR, "%s\n", gnutls_strerror(ret));
-#elif CONFIG_OPENSSL
-        if (!SSL_CTX_load_verify_locations(c->ctx, buf, NULL))
-            av_log(h, AV_LOG_ERROR, "SSL_CTX_load_verify_locations %s\n", ERR_error_string(ERR_get_error(), NULL));
-#endif
-    }
-
-    if (av_find_info_tag(buf, sizeof(buf), "verify", p)) {
+    if (!c->ca_file && av_find_info_tag(buf, sizeof(buf), "cafile", p))
+        c->ca_file = av_strdup(buf);
+
+    if (!c->verify && av_find_info_tag(buf, sizeof(buf), "verify", p)) {
         char *endptr = NULL;
-        verify = strtol(buf, &endptr, 10);
+        c->verify = strtol(buf, &endptr, 10);
         if (buf == endptr)
-            verify = 1;
+            c->verify = 1;
     }
 
     has_cert = av_find_info_tag(buf, sizeof(buf), "cert", p);
@@ -174,14 +164,11 @@
     } else if (has_cert ^ has_key) {
         av_log(h, AV_LOG_ERROR, "cert and key required\n");
     }
-    gnutls_certificate_set_verify_flags(c->cred, verify);
 #elif CONFIG_OPENSSL
     if (has_cert && !SSL_CTX_use_certificate_chain_file(c->ctx, buf))
         av_log(h, AV_LOG_ERROR, "SSL_CTX_use_certificate_chain_file %s\n", ERR_error_string(ERR_get_error(), NULL));
     if (has_key && !SSL_CTX_use_PrivateKey_file(c->ctx, key, SSL_FILETYPE_PEM))
         av_log(h, AV_LOG_ERROR, "SSL_CTX_use_PrivateKey_file %s\n", ERR_error_string(ERR_get_error(), NULL));
-    if (verify)
-        SSL_CTX_set_verify(c->ctx, SSL_VERIFY_PEER|SSL_VERIFY_FAIL_IF_NO_PEER_CERT, 0);
 #endif
 }
 
@@ -237,18 +224,18 @@
     if (!numerichost)
         gnutls_server_name_set(c->session, GNUTLS_NAME_DNS, host, strlen(host));
     gnutls_certificate_allocate_credentials(&c->cred);
-<<<<<<< HEAD
     set_options(h, uri);
-=======
-    if (c->ca_file)
-        gnutls_certificate_set_x509_trust_file(c->cred, c->ca_file, GNUTLS_X509_FMT_PEM);
+    if (c->ca_file) {
+        ret = gnutls_certificate_set_x509_trust_file(c->cred, c->ca_file, GNUTLS_X509_FMT_PEM);
+        if (ret < 0)
+            av_log(h, AV_LOG_ERROR, "%s\n", gnutls_strerror(ret));
+    }
 #if GNUTLS_VERSION_MAJOR >= 3
     else
         gnutls_certificate_set_x509_system_trust(c->cred);
 #endif
     gnutls_certificate_set_verify_flags(c->cred, c->verify ?
                                         GNUTLS_VERIFY_ALLOW_X509_V1_CA_CRT : 0);
->>>>>>> 8b09d917
     gnutls_credentials_set(c->session, GNUTLS_CRD_CERTIFICATE, c->cred);
     gnutls_transport_set_ptr(c->session, (gnutls_transport_ptr_t)
                                          (intptr_t) c->fd);
@@ -299,16 +286,15 @@
         ret = AVERROR(EIO);
         goto fail;
     }
-<<<<<<< HEAD
     set_options(h, uri);
-=======
-    if (c->ca_file)
-        SSL_CTX_load_verify_locations(c->ctx, c->ca_file, NULL);
+    if (c->ca_file) {
+        if (!SSL_CTX_load_verify_locations(c->ctx, c->ca_file, NULL))
+            av_log(h, AV_LOG_ERROR, "SSL_CTX_load_verify_locations %s\n", ERR_error_string(ERR_get_error(), NULL));
+    }
     // Note, this doesn't check that the peer certificate actually matches
     // the requested hostname.
     if (c->verify)
-        SSL_CTX_set_verify(c->ctx, SSL_VERIFY_PEER, NULL);
->>>>>>> 8b09d917
+        SSL_CTX_set_verify(c->ctx, SSL_VERIFY_PEER|SSL_VERIFY_FAIL_IF_NO_PEER_CERT, NULL);
     c->ssl = SSL_new(c->ctx);
     if (!c->ssl) {
         av_log(h, AV_LOG_ERROR, "%s\n", ERR_error_string(ERR_get_error(), NULL));
