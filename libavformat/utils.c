--- conflicted
+++ resolved
@@ -542,13 +542,10 @@
         goto fail;
     ic->pb = ic->pb ? ic->pb : pb; // don't leak custom pb if it wasn't set above
 
-<<<<<<< HEAD
 #if FF_API_OLD_METADATA
     ff_metadata_demux_compat(ic);
 #endif
-=======
     *ic_ptr = ic;
->>>>>>> 6e19cfb0
 fail:
     av_dict_free(&opts);
     return err;
@@ -811,8 +808,6 @@
             continue;
         }
 
-<<<<<<< HEAD
-=======
         if ((s->flags & AVFMT_FLAG_DISCARD_CORRUPT) &&
             (pkt->flags & AV_PKT_FLAG_CORRUPT)) {
             av_log(s, AV_LOG_WARNING,
@@ -821,10 +816,6 @@
             continue;
         }
 
-        if(!(s->flags & AVFMT_FLAG_KEEP_SIDE_DATA))
-            av_packet_merge_side_data(pkt);
-
->>>>>>> 6e19cfb0
         st= s->streams[pkt->stream_index];
 
         switch(st->codec->codec_type){
