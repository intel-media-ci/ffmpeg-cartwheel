--- conflicted
+++ resolved
@@ -171,7 +171,6 @@
     uint64_t default_duration;
     uint64_t flag_default;
     uint64_t flag_forced;
-    uint64_t codec_delay;
     uint64_t seek_preroll;
     MatroskaTrackVideo video;
     MatroskaTrackAudio audio;
@@ -412,12 +411,8 @@
     { MATROSKA_ID_TRACKTYPE,             EBML_UINT,  0, offsetof(MatroskaTrack, type) },
     { MATROSKA_ID_CODECID,               EBML_STR,   0, offsetof(MatroskaTrack, codec_id) },
     { MATROSKA_ID_CODECPRIVATE,          EBML_BIN,   0, offsetof(MatroskaTrack, codec_priv) },
-<<<<<<< HEAD
+    { MATROSKA_ID_CODECDELAY,            EBML_UINT,  0, offsetof(MatroskaTrack, codec_delay) },
     { MATROSKA_ID_TRACKLANGUAGE,         EBML_UTF8,  0, offsetof(MatroskaTrack, language),     { .s = "eng" } },
-=======
-    { MATROSKA_ID_CODECDELAY,            EBML_UINT,  0, offsetof(MatroskaTrack, codec_delay) },
-    { MATROSKA_ID_TRACKLANGUAGE,         EBML_UTF8,  0, offsetof(MatroskaTrack, language),     { .s = "eng"  } },
->>>>>>> eb3b5501
     { MATROSKA_ID_TRACKDEFAULTDURATION,  EBML_UINT,  0, offsetof(MatroskaTrack, default_duration) },
     { MATROSKA_ID_TRACKTIMECODESCALE,    EBML_FLOAT, 0, offsetof(MatroskaTrack, time_scale),   { .f = 1.0 } },
     { MATROSKA_ID_TRACKFLAGDEFAULT,      EBML_UINT,  0, offsetof(MatroskaTrack, flag_default), { .u = 1 } },
@@ -427,7 +422,6 @@
     { MATROSKA_ID_TRACKOPERATION,        EBML_NEST,  0, offsetof(MatroskaTrack, operation),    { .n = matroska_track_operation } },
     { MATROSKA_ID_TRACKCONTENTENCODINGS, EBML_NEST,  0, 0,                                     { .n = matroska_track_encodings } },
     { MATROSKA_ID_TRACKMAXBLKADDID,      EBML_UINT,  0, offsetof(MatroskaTrack, max_block_additional_id) },
-    { MATROSKA_ID_CODECDELAY,            EBML_UINT,  0, offsetof(MatroskaTrack, codec_delay) },
     { MATROSKA_ID_SEEKPREROLL,           EBML_UINT,  0, offsetof(MatroskaTrack, seek_preroll) },
     { MATROSKA_ID_TRACKFLAGENABLED,      EBML_NONE },
     { MATROSKA_ID_TRACKFLAGLACING,       EBML_NONE },
@@ -2025,7 +2019,7 @@
                 st->need_parsing = AVSTREAM_PARSE_HEADERS;
             if (track->codec_delay > 0) {
                 st->codec->delay = av_rescale_q(track->codec_delay,
-                                                (AVRational){1, 1000000000},
+                                                st->time_base,
                                                 (AVRational){1, st->codec->sample_rate});
             }
             if (track->seek_preroll > 0) {
