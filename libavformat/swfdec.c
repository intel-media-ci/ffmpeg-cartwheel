/*
 * Flash Compatible Streaming Format demuxer
 * Copyright (c) 2000 Fabrice Bellard
 * Copyright (c) 2003 Tinic Uro
 *
 * This file is part of FFmpeg.
 *
 * FFmpeg is free software; you can redistribute it and/or
 * modify it under the terms of the GNU Lesser General Public
 * License as published by the Free Software Foundation; either
 * version 2.1 of the License, or (at your option) any later version.
 *
 * FFmpeg is distributed in the hope that it will be useful,
 * but WITHOUT ANY WARRANTY; without even the implied warranty of
 * MERCHANTABILITY or FITNESS FOR A PARTICULAR PURPOSE.  See the GNU
 * Lesser General Public License for more details.
 *
 * You should have received a copy of the GNU Lesser General Public
 * License along with FFmpeg; if not, write to the Free Software
 * Foundation, Inc., 51 Franklin Street, Fifth Floor, Boston, MA 02110-1301 USA
 */

#include "libavutil/avassert.h"
#include "libavutil/channel_layout.h"
#include "libavutil/imgutils.h"
#include "libavutil/intreadwrite.h"
#include "swf.h"

static const AVCodecTag swf_audio_codec_tags[] = {
    { AV_CODEC_ID_PCM_S16LE,  0x00 },
    { AV_CODEC_ID_ADPCM_SWF,  0x01 },
    { AV_CODEC_ID_MP3,        0x02 },
    { AV_CODEC_ID_PCM_S16LE,  0x03 },
//  { AV_CODEC_ID_NELLYMOSER, 0x06 },
    { AV_CODEC_ID_NONE,          0 },
};

static int get_swf_tag(AVIOContext *pb, int *len_ptr)
{
    int tag, len;

    if (url_feof(pb))
        return AVERROR_EOF;

    tag = avio_rl16(pb);
    len = tag & 0x3f;
    tag = tag >> 6;
    if (len == 0x3f) {
        len = avio_rl32(pb);
    }
    *len_ptr = len;
    return tag;
}


static int swf_probe(AVProbeData *p)
{
    /* check file header */
    if ((p->buf[0] == 'F' || p->buf[0] == 'C') && p->buf[1] == 'W' &&
        p->buf[2] == 'S')
        return AVPROBE_SCORE_MAX;
    else
        return 0;
}

#if CONFIG_ZLIB
static int zlib_refill(void *opaque, uint8_t *buf, int buf_size)
{
    AVFormatContext *s = opaque;
    SWFContext *swf = s->priv_data;
    z_stream *z = &swf->zstream;
    int ret;

retry:
    if (!z->avail_in) {
        int n = avio_read(s->pb, swf->zbuf_in, ZBUF_SIZE);
        if (n < 0)
            return n;
        z->next_in  = swf->zbuf_in;
        z->avail_in = n;
    }

    z->next_out  = buf;
    z->avail_out = buf_size;

    ret = inflate(z, Z_NO_FLUSH);
    if (ret < 0)
        return AVERROR(EINVAL);
    if (ret == Z_STREAM_END)
        return AVERROR_EOF;

    if (buf_size - z->avail_out == 0)
        goto retry;

    return buf_size - z->avail_out;
}
#endif

static int swf_read_header(AVFormatContext *s)
{
    SWFContext *swf = s->priv_data;
    AVIOContext *pb = s->pb;
    int nbits, len, tag;

    tag = avio_rb32(pb) & 0xffffff00;
    avio_rl32(pb);

    if (tag == MKBETAG('C', 'W', 'S', 0)) {
        av_log(s, AV_LOG_INFO, "SWF compressed file detected\n");
#if CONFIG_ZLIB
        swf->zbuf_in  = av_malloc(ZBUF_SIZE);
        swf->zbuf_out = av_malloc(ZBUF_SIZE);
        swf->zpb = avio_alloc_context(swf->zbuf_out, ZBUF_SIZE, 0, s,
                                      zlib_refill, NULL, NULL);
        if (!swf->zbuf_in || !swf->zbuf_out || !swf->zpb)
            return AVERROR(ENOMEM);
        swf->zpb->seekable = 0;
        if (inflateInit(&swf->zstream) != Z_OK) {
            av_log(s, AV_LOG_ERROR, "Unable to init zlib context\n");
            return AVERROR(EINVAL);
        }
        pb = swf->zpb;
#else
        av_log(s, AV_LOG_ERROR, "zlib support is required to read SWF compressed files\n");
        return AVERROR(EIO);
#endif
    } else if (tag != MKBETAG('F', 'W', 'S', 0))
        return AVERROR(EIO);
    /* skip rectangle size */
    nbits = avio_r8(pb) >> 3;
    len = (4 * nbits - 3 + 7) / 8;
    avio_skip(pb, len);
    swf->frame_rate = avio_rl16(pb); /* 8.8 fixed */
    avio_rl16(pb); /* frame count */

    swf->samples_per_frame = 0;
    s->ctx_flags |= AVFMTCTX_NOHEADER;
    return 0;
}

static int swf_read_packet(AVFormatContext *s, AVPacket *pkt)
{
    SWFContext *swf = s->priv_data;
    AVIOContext *pb = s->pb;
    AVStream *vst = NULL, *ast = NULL, *st = 0;
    int tag, len, i, frame, v, res;

#if CONFIG_ZLIB
    if (swf->zpb)
        pb = swf->zpb;
#endif

    for(;;) {
        uint64_t pos = avio_tell(pb);
        tag = get_swf_tag(pb, &len);
        if (tag < 0)
<<<<<<< HEAD
            return tag;
        if (len < 0) {
            av_log(s, AV_LOG_ERROR, "len %d is invalid\n", len);
=======
            return AVERROR(EIO);
        if (len < 0) {
            av_log(s, AV_LOG_ERROR, "invalid tag length: %d\n", len);
>>>>>>> e70c5b03
            return AVERROR_INVALIDDATA;
        }
        if (tag == TAG_VIDEOSTREAM) {
            int ch_id = avio_rl16(pb);
            len -= 2;

            for (i=0; i<s->nb_streams; i++) {
                st = s->streams[i];
                if (st->codec->codec_type == AVMEDIA_TYPE_VIDEO && st->id == ch_id)
                    goto skip;
            }

            avio_rl16(pb);
            avio_rl16(pb);
            avio_rl16(pb);
            avio_r8(pb);
            /* Check for FLV1 */
            vst = avformat_new_stream(s, NULL);
            if (!vst)
                return AVERROR(ENOMEM);
            vst->id = ch_id;
            vst->codec->codec_type = AVMEDIA_TYPE_VIDEO;
            vst->codec->codec_id = ff_codec_get_id(ff_swf_codec_tags, avio_r8(pb));
            avpriv_set_pts_info(vst, 16, 256, swf->frame_rate);
            len -= 8;
        } else if (tag == TAG_STREAMHEAD || tag == TAG_STREAMHEAD2) {
            /* streaming found */
            int sample_rate_code;

            for (i=0; i<s->nb_streams; i++) {
                st = s->streams[i];
                if (st->codec->codec_type == AVMEDIA_TYPE_AUDIO && st->id == -1)
                    goto skip;
            }

            avio_r8(pb);
            v = avio_r8(pb);
            swf->samples_per_frame = avio_rl16(pb);
            ast = avformat_new_stream(s, NULL);
            if (!ast)
                return AVERROR(ENOMEM);
            ast->id = -1; /* -1 to avoid clash with video stream ch_id */
            if (v & 1) {
                ast->codec->channels       = 2;
                ast->codec->channel_layout = AV_CH_LAYOUT_STEREO;
            } else {
                ast->codec->channels       = 1;
                ast->codec->channel_layout = AV_CH_LAYOUT_MONO;
            }
            ast->codec->codec_type = AVMEDIA_TYPE_AUDIO;
            ast->codec->codec_id = ff_codec_get_id(swf_audio_codec_tags, (v>>4) & 15);
            ast->need_parsing = AVSTREAM_PARSE_FULL;
            sample_rate_code= (v>>2) & 3;
            ast->codec->sample_rate = 44100 >> (3 - sample_rate_code);
            avpriv_set_pts_info(ast, 64, 1, ast->codec->sample_rate);
            len -= 4;
        } else if (tag == TAG_DEFINESOUND) {
            /* audio stream */
            int sample_rate_code;
            int ch_id = avio_rl16(pb);

            for (i=0; i<s->nb_streams; i++) {
                st = s->streams[i];
                if (st->codec->codec_type == AVMEDIA_TYPE_AUDIO && st->id == ch_id)
                    goto skip;
            }

            // FIXME: 8-bit uncompressed PCM audio will be interpreted as 16-bit
            // FIXME: The entire audio stream is stored in a single chunk/tag. Normally,
            // these are smaller audio streams in DEFINESOUND tags, but it's technically
            // possible they could be huge. Break it up into multiple packets if it's big.
            v = avio_r8(pb);
            ast = avformat_new_stream(s, NULL);
            if (!ast)
                return AVERROR(ENOMEM);
            ast->id = ch_id;
            ast->codec->channels = 1 + (v&1);
            ast->codec->codec_type = AVMEDIA_TYPE_AUDIO;
            ast->codec->codec_id = ff_codec_get_id(swf_audio_codec_tags, (v>>4) & 15);
            ast->need_parsing = AVSTREAM_PARSE_FULL;
            sample_rate_code= (v>>2) & 3;
            ast->codec->sample_rate = 44100 >> (3 - sample_rate_code);
            avpriv_set_pts_info(ast, 64, 1, ast->codec->sample_rate);
            ast->duration = avio_rl32(pb); // number of samples
            if (((v>>4) & 15) == 2) { // MP3 sound data record
                ast->skip_samples = avio_rl16(pb);
                len -= 2;
            }
            len -= 7;
            if ((res = av_get_packet(pb, pkt, len)) < 0)
                return res;
            pkt->pos = pos;
            pkt->stream_index = ast->index;
            return pkt->size;
        } else if (tag == TAG_VIDEOFRAME) {
            int ch_id = avio_rl16(pb);
            len -= 2;
            for(i=0; i<s->nb_streams; i++) {
                st = s->streams[i];
                if (st->codec->codec_type == AVMEDIA_TYPE_VIDEO && st->id == ch_id) {
                    frame = avio_rl16(pb);
                    len -= 2;
                    if (len <= 0)
                        goto skip;
                    if ((res = av_get_packet(pb, pkt, len)) < 0)
                        return res;
                    pkt->pos = pos;
                    pkt->pts = frame;
                    pkt->stream_index = st->index;
                    return pkt->size;
                }
            }
        } else if (tag == TAG_DEFINEBITSLOSSLESS || tag == TAG_DEFINEBITSLOSSLESS2) {
#if CONFIG_ZLIB
            long out_len;
            uint8_t *buf = NULL, *zbuf = NULL, *pal;
            uint32_t colormap[AVPALETTE_COUNT] = {0};
            const int alpha_bmp = tag == TAG_DEFINEBITSLOSSLESS2;
            const int colormapbpp = 3 + alpha_bmp;
            int linesize, colormapsize = 0;

            const int ch_id   = avio_rl16(pb);
            const int bmp_fmt = avio_r8(pb);
            const int width   = avio_rl16(pb);
            const int height  = avio_rl16(pb);

            len -= 2+1+2+2;

            switch (bmp_fmt) {
            case 3: // PAL-8
                linesize = width;
                colormapsize = avio_r8(pb) + 1;
                len--;
                break;
            case 4: // RGB15
                linesize = width * 2;
                break;
            case 5: // RGB24 (0RGB)
                linesize = width * 4;
                break;
            default:
                av_log(s, AV_LOG_ERROR, "invalid bitmap format %d, skipped\n", bmp_fmt);
                goto bitmap_end_skip;
            }

            linesize = FFALIGN(linesize, 4);

            if (av_image_check_size(width, height, 0, s) < 0 ||
                linesize >= INT_MAX / height ||
                linesize * height >= INT_MAX - colormapsize * colormapbpp) {
                av_log(s, AV_LOG_ERROR, "invalid frame size %dx%d\n", width, height);
                goto bitmap_end_skip;
            }

            out_len = colormapsize * colormapbpp + linesize * height;

            av_dlog(s, "bitmap: ch=%d fmt=%d %dx%d (linesize=%d) len=%d->%ld pal=%d\n",
                    ch_id, bmp_fmt, width, height, linesize, len, out_len, colormapsize);

            zbuf = av_malloc(len);
            buf  = av_malloc(out_len);
            if (!zbuf || !buf) {
                res = AVERROR(ENOMEM);
                goto bitmap_end;
            }

            len = avio_read(pb, zbuf, len);
            if (len < 0 || (res = uncompress(buf, &out_len, zbuf, len)) != Z_OK) {
                av_log(s, AV_LOG_WARNING, "Failed to uncompress one bitmap\n");
                goto bitmap_end_skip;
            }

            for (i = 0; i < s->nb_streams; i++) {
                st = s->streams[i];
                if (st->codec->codec_id == AV_CODEC_ID_RAWVIDEO && st->id == -3)
                    break;
            }
            if (i == s->nb_streams) {
                vst = avformat_new_stream(s, NULL);
                if (!vst) {
                    res = AVERROR(ENOMEM);
                    goto bitmap_end;
                }
                vst->id = -3; /* -3 to avoid clash with video stream and audio stream */
                vst->codec->codec_type = AVMEDIA_TYPE_VIDEO;
                vst->codec->codec_id = AV_CODEC_ID_RAWVIDEO;
                avpriv_set_pts_info(vst, 64, 256, swf->frame_rate);
                st = vst;
            }
            st->codec->width  = width;
            st->codec->height = height;

            if ((res = av_new_packet(pkt, out_len - colormapsize * colormapbpp)) < 0)
                goto bitmap_end;
            pkt->pos = pos;
            pkt->stream_index = st->index;

            switch (bmp_fmt) {
            case 3:
                st->codec->pix_fmt = AV_PIX_FMT_PAL8;
                for (i = 0; i < colormapsize; i++)
                    if (alpha_bmp)  colormap[i] = buf[3]<<24 | AV_RB24(buf + 4*i);
                    else            colormap[i] = 0xffU <<24 | AV_RB24(buf + 3*i);
                pal = av_packet_new_side_data(pkt, AV_PKT_DATA_PALETTE, AVPALETTE_SIZE);
                if (!pal) {
                    res = AVERROR(ENOMEM);
                    goto bitmap_end;
                }
                memcpy(pal, colormap, AVPALETTE_SIZE);
                break;
            case 4:
                st->codec->pix_fmt = AV_PIX_FMT_RGB555;
                break;
            case 5:
                st->codec->pix_fmt = alpha_bmp ? AV_PIX_FMT_ARGB : AV_PIX_FMT_0RGB;
                break;
            default:
                av_assert0(0);
            }

            if (linesize * height > pkt->size) {
                res = AVERROR_INVALIDDATA;
                goto bitmap_end;
            }
            memcpy(pkt->data, buf + colormapsize*colormapbpp, linesize * height);

            res = pkt->size;

bitmap_end:
            av_freep(&zbuf);
            av_freep(&buf);
            return res;
bitmap_end_skip:
            av_freep(&zbuf);
            av_freep(&buf);
#else
            av_log(s, AV_LOG_ERROR, "this file requires zlib support compiled in\n");
#endif
        } else if (tag == TAG_STREAMBLOCK) {
            for (i = 0; i < s->nb_streams; i++) {
                st = s->streams[i];
                if (st->codec->codec_type == AVMEDIA_TYPE_AUDIO && st->id == -1) {
            if (st->codec->codec_id == AV_CODEC_ID_MP3) {
                avio_skip(pb, 4);
                len -= 4;
                if (len <= 0)
                    goto skip;
                if ((res = av_get_packet(pb, pkt, len)) < 0)
                    return res;
            } else { // ADPCM, PCM
                if (len <= 0)
                    goto skip;
                if ((res = av_get_packet(pb, pkt, len)) < 0)
                    return res;
            }
            pkt->pos = pos;
            pkt->stream_index = st->index;
            return pkt->size;
                }
            }
        } else if (tag == TAG_JPEG2) {
            for (i=0; i<s->nb_streams; i++) {
                st = s->streams[i];
                if (st->codec->codec_id == AV_CODEC_ID_MJPEG && st->id == -2)
                    break;
            }
            if (i == s->nb_streams) {
                vst = avformat_new_stream(s, NULL);
                if (!vst)
                    return AVERROR(ENOMEM);
                vst->id = -2; /* -2 to avoid clash with video stream and audio stream */
                vst->codec->codec_type = AVMEDIA_TYPE_VIDEO;
                vst->codec->codec_id = AV_CODEC_ID_MJPEG;
                avpriv_set_pts_info(vst, 64, 256, swf->frame_rate);
                st = vst;
            }
            avio_rl16(pb); /* BITMAP_ID */
            len -= 2;
            if (len < 4)
                goto skip;
            if ((res = av_new_packet(pkt, len)) < 0)
                return res;
            avio_read(pb, pkt->data, 4);
            if (AV_RB32(pkt->data) == 0xffd8ffd9 ||
                AV_RB32(pkt->data) == 0xffd9ffd8) {
                /* old SWF files containing SOI/EOI as data start */
                /* files created by swink have reversed tag */
                pkt->size -= 4;
                avio_read(pb, pkt->data, pkt->size);
            } else {
                avio_read(pb, pkt->data + 4, pkt->size - 4);
            }
            pkt->pos = pos;
            pkt->stream_index = st->index;
            return pkt->size;
        } else {
            av_log(s, AV_LOG_DEBUG, "Unknown tag: %d\n", tag);
        }
    skip:
        len = FFMAX(0, len);
        avio_skip(pb, len);
    }
}

#if CONFIG_ZLIB
static av_cold int swf_read_close(AVFormatContext *avctx)
{
    SWFContext *s = avctx->priv_data;
    inflateEnd(&s->zstream);
    av_freep(&s->zbuf_in);
    av_freep(&s->zbuf_out);
    av_freep(&s->zpb);
    return 0;
}
#endif

AVInputFormat ff_swf_demuxer = {
    .name           = "swf",
    .long_name      = NULL_IF_CONFIG_SMALL("SWF (ShockWave Flash)"),
    .priv_data_size = sizeof(SWFContext),
    .read_probe     = swf_probe,
    .read_header    = swf_read_header,
    .read_packet    = swf_read_packet,
#if CONFIG_ZLIB
    .read_close     = swf_read_close,
#endif
};<|MERGE_RESOLUTION|>--- conflicted
+++ resolved
@@ -154,15 +154,9 @@
         uint64_t pos = avio_tell(pb);
         tag = get_swf_tag(pb, &len);
         if (tag < 0)
-<<<<<<< HEAD
             return tag;
         if (len < 0) {
-            av_log(s, AV_LOG_ERROR, "len %d is invalid\n", len);
-=======
-            return AVERROR(EIO);
-        if (len < 0) {
             av_log(s, AV_LOG_ERROR, "invalid tag length: %d\n", len);
->>>>>>> e70c5b03
             return AVERROR_INVALIDDATA;
         }
         if (tag == TAG_VIDEOSTREAM) {
