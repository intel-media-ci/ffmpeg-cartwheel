--- conflicted
+++ resolved
@@ -520,11 +520,7 @@
     HDSContext *c = s->priv_data;
     AVStream *st = s->streams[pkt->stream_index];
     OutputStream *os = &c->streams[s->streams[pkt->stream_index]->id];
-<<<<<<< HEAD
-    int64_t end_dts = (os->fragment_index) * (int64_t)c->min_frag_duration;
-=======
-    int64_t end_dts = os->fragment_index * (int64_t) c->min_frag_duration;
->>>>>>> 797f2a79
+    int64_t end_dts = os->fragment_index * (int64_t)c->min_frag_duration;
     int ret;
 
     if (st->first_dts == AV_NOPTS_VALUE)
