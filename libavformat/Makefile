include $(SUBDIR)../config.mak

NAME = avformat
FFLIBS = avcodec avutil

HEADERS = avformat.h                                                    \
          avio.h                                                        \
          version.h                                                     \

OBJS = allformats.o         \
       avio.o               \
       aviobuf.o            \
       cutils.o             \
       format.o		    \
       id3v1.o              \
       id3v2.o              \
       metadata.o           \
       mux.o                \
       options.o            \
       os_support.o         \
       riff.o               \
       sdp.o                \
       seek.o               \
       url.o                \
       utils.o              \

OBJS-$(CONFIG_NETWORK)                   += network.o
OBJS-$(CONFIG_RTPDEC)                    += rdt.o                       \
                                            rtp.o                       \
                                            rtpdec.o                    \
                                            rtpdec_amr.o                \
                                            rtpdec_asf.o                \
                                            rtpdec_g726.o               \
                                            rtpdec_h263.o               \
                                            rtpdec_h263_rfc2190.o       \
                                            rtpdec_h264.o               \
                                            rtpdec_ilbc.o               \
                                            rtpdec_jpeg.o               \
                                            rtpdec_latm.o               \
                                            rtpdec_mpeg12.o             \
                                            rtpdec_mpeg4.o              \
                                            rtpdec_mpegts.o             \
                                            rtpdec_qcelp.o              \
                                            rtpdec_qdm2.o               \
                                            rtpdec_qt.o                 \
                                            rtpdec_svq3.o               \
                                            rtpdec_vp8.o                \
                                            rtpdec_xiph.o               \
                                            srtp.o
OBJS-$(CONFIG_RTPENC_CHAIN)              += rtpenc_chain.o rtp.o
OBJS-$(CONFIG_SHARED)                    += log2_tab.o

# muxers/demuxers
OBJS-$(CONFIG_A64_MUXER)                 += a64.o rawenc.o
OBJS-$(CONFIG_AAC_DEMUXER)               += aacdec.o apetag.o rawdec.o
OBJS-$(CONFIG_AC3_DEMUXER)               += ac3dec.o rawdec.o
OBJS-$(CONFIG_AC3_MUXER)                 += rawenc.o
OBJS-$(CONFIG_ACT_DEMUXER)               += act.o
OBJS-$(CONFIG_ADF_DEMUXER)               += bintext.o sauce.o
OBJS-$(CONFIG_ADP_DEMUXER)               += adp.o
OBJS-$(CONFIG_ADX_DEMUXER)               += adxdec.o
OBJS-$(CONFIG_ADX_MUXER)                 += rawenc.o
OBJS-$(CONFIG_ADTS_MUXER)                += adtsenc.o
OBJS-$(CONFIG_AEA_DEMUXER)               += aea.o pcm.o
OBJS-$(CONFIG_AFC_DEMUXER)               += afc.o
OBJS-$(CONFIG_AIFF_DEMUXER)              += aiffdec.o pcm.o isom.o \
                                            mov_chan.o
OBJS-$(CONFIG_AIFF_MUXER)                += aiffenc.o isom.o id3v2enc.o
OBJS-$(CONFIG_AMR_DEMUXER)               += amr.o
OBJS-$(CONFIG_AMR_MUXER)                 += amr.o
OBJS-$(CONFIG_ANM_DEMUXER)               += anm.o
OBJS-$(CONFIG_APC_DEMUXER)               += apc.o
OBJS-$(CONFIG_APE_DEMUXER)               += ape.o apetag.o img2.o
OBJS-$(CONFIG_AQTITLE_DEMUXER)           += aqtitledec.o subtitles.o
OBJS-$(CONFIG_ASF_DEMUXER)               += asfdec.o asf.o asfcrypt.o \
                                            avlanguage.o
OBJS-$(CONFIG_ASF_MUXER)                 += asfenc.o asf.o
OBJS-$(CONFIG_ASS_DEMUXER)               += assdec.o subtitles.o
OBJS-$(CONFIG_ASS_MUXER)                 += assenc.o
OBJS-$(CONFIG_AST_DEMUXER)               += ast.o astdec.o
OBJS-$(CONFIG_AST_MUXER)                 += ast.o astenc.o
OBJS-$(CONFIG_AU_DEMUXER)                += au.o pcm.o
OBJS-$(CONFIG_AU_MUXER)                  += au.o rawenc.o
OBJS-$(CONFIG_AVI_DEMUXER)               += avidec.o
OBJS-$(CONFIG_AVI_MUXER)                 += avienc.o
OBJS-$(CONFIG_AVISYNTH)                  += avisynth.o
OBJS-$(CONFIG_AVM2_MUXER)                += swfenc.o swf.o
OBJS-$(CONFIG_AVR_DEMUXER)               += avr.o pcm.o
OBJS-$(CONFIG_AVS_DEMUXER)               += avs.o vocdec.o voc.o
OBJS-$(CONFIG_BETHSOFTVID_DEMUXER)       += bethsoftvid.o
OBJS-$(CONFIG_BFI_DEMUXER)               += bfi.o
OBJS-$(CONFIG_BINK_DEMUXER)              += bink.o
OBJS-$(CONFIG_BINTEXT_DEMUXER)           += bintext.o sauce.o
OBJS-$(CONFIG_BIT_DEMUXER)               += bit.o
OBJS-$(CONFIG_BIT_MUXER)                 += bit.o
OBJS-$(CONFIG_BMV_DEMUXER)               += bmv.o
OBJS-$(CONFIG_BOA_DEMUXER)               += boadec.o
OBJS-$(CONFIG_BRSTM_DEMUXER)             += brstm.o
OBJS-$(CONFIG_C93_DEMUXER)               += c93.o vocdec.o voc.o
OBJS-$(CONFIG_CAF_DEMUXER)               += cafdec.o caf.o mov.o mov_chan.o \
                                            isom.o
OBJS-$(CONFIG_CAF_MUXER)                 += cafenc.o caf.o riff.o isom.o
OBJS-$(CONFIG_CAVSVIDEO_DEMUXER)         += cavsvideodec.o rawdec.o
OBJS-$(CONFIG_CAVSVIDEO_MUXER)           += rawenc.o
OBJS-$(CONFIG_CDG_DEMUXER)               += cdg.o
OBJS-$(CONFIG_CDXL_DEMUXER)              += cdxl.o
OBJS-$(CONFIG_CONCAT_DEMUXER)            += concatdec.o
OBJS-$(CONFIG_CRC_MUXER)                 += crcenc.o
OBJS-$(CONFIG_DATA_DEMUXER)              += rawdec.o
OBJS-$(CONFIG_DATA_MUXER)                += rawdec.o
OBJS-$(CONFIG_DAUD_DEMUXER)              += daud.o
OBJS-$(CONFIG_DAUD_MUXER)                += daud.o
OBJS-$(CONFIG_DFA_DEMUXER)               += dfa.o
OBJS-$(CONFIG_DIRAC_DEMUXER)             += diracdec.o rawdec.o
OBJS-$(CONFIG_DIRAC_MUXER)               += rawenc.o
OBJS-$(CONFIG_DNXHD_DEMUXER)             += dnxhddec.o rawdec.o
OBJS-$(CONFIG_DNXHD_MUXER)               += rawenc.o
OBJS-$(CONFIG_DSICIN_DEMUXER)            += dsicin.o
OBJS-$(CONFIG_DTSHD_DEMUXER)             += dtshddec.o
OBJS-$(CONFIG_DTS_DEMUXER)               += dtsdec.o rawdec.o
OBJS-$(CONFIG_DTS_MUXER)                 += rawenc.o
OBJS-$(CONFIG_DV_DEMUXER)                += dv.o
OBJS-$(CONFIG_DV_MUXER)                  += dvenc.o
OBJS-$(CONFIG_DXA_DEMUXER)               += dxa.o
OBJS-$(CONFIG_EA_CDATA_DEMUXER)          += eacdata.o
OBJS-$(CONFIG_EA_DEMUXER)                += electronicarts.o
OBJS-$(CONFIG_EAC3_DEMUXER)              += ac3dec.o rawdec.o
OBJS-$(CONFIG_EAC3_MUXER)                += rawenc.o
OBJS-$(CONFIG_EPAF_DEMUXER)              += epafdec.o pcm.o
OBJS-$(CONFIG_FFM_DEMUXER)               += ffmdec.o
OBJS-$(CONFIG_FFM_MUXER)                 += ffmenc.o
OBJS-$(CONFIG_FFMETADATA_DEMUXER)        += ffmetadec.o
OBJS-$(CONFIG_FFMETADATA_MUXER)          += ffmetaenc.o
OBJS-$(CONFIG_FILMSTRIP_DEMUXER)         += filmstripdec.o
OBJS-$(CONFIG_FILMSTRIP_MUXER)           += filmstripenc.o
OBJS-$(CONFIG_FLAC_DEMUXER)              += flacdec.o rawdec.o \
                                            oggparsevorbis.o \
                                            vorbiscomment.o
OBJS-$(CONFIG_FLAC_MUXER)                += flacenc.o flacenc_header.o \
                                            vorbiscomment.o
OBJS-$(CONFIG_FLIC_DEMUXER)              += flic.o
OBJS-$(CONFIG_FLV_DEMUXER)               += flvdec.o
OBJS-$(CONFIG_FLV_MUXER)                 += flvenc.o avc.o
OBJS-$(CONFIG_FOURXM_DEMUXER)            += 4xm.o
OBJS-$(CONFIG_FRAMECRC_MUXER)            += framecrcenc.o framehash.o
OBJS-$(CONFIG_FRAMEMD5_MUXER)            += md5enc.o framehash.o
OBJS-$(CONFIG_FRM_DEMUXER)               += frmdec.o
OBJS-$(CONFIG_GIF_MUXER)                 += gif.o
OBJS-$(CONFIG_GIF_DEMUXER)               += gifdec.o
OBJS-$(CONFIG_GSM_DEMUXER)               += gsmdec.o
OBJS-$(CONFIG_GXF_DEMUXER)               += gxf.o
OBJS-$(CONFIG_GXF_MUXER)                 += gxfenc.o audiointerleave.o
OBJS-$(CONFIG_G722_DEMUXER)              += g722.o rawdec.o
OBJS-$(CONFIG_G722_MUXER)                += rawenc.o
OBJS-$(CONFIG_G723_1_DEMUXER)            += g723_1.o
OBJS-$(CONFIG_G723_1_MUXER)              += rawenc.o
OBJS-$(CONFIG_G729_DEMUXER)              += g729dec.o
OBJS-$(CONFIG_H261_DEMUXER)              += h261dec.o rawdec.o
OBJS-$(CONFIG_H261_MUXER)                += rawenc.o
OBJS-$(CONFIG_H263_DEMUXER)              += h263dec.o rawdec.o
OBJS-$(CONFIG_H263_MUXER)                += rawenc.o
OBJS-$(CONFIG_H264_DEMUXER)              += h264dec.o rawdec.o
OBJS-$(CONFIG_H264_MUXER)                += rawenc.o
OBJS-$(CONFIG_HLS_DEMUXER)               += hls.o
OBJS-$(CONFIG_HLS_MUXER)                 += hlsenc.o mpegtsenc.o
OBJS-$(CONFIG_ICO_DEMUXER)               += icodec.o
OBJS-$(CONFIG_ICO_MUXER)                 += icoenc.o
OBJS-$(CONFIG_IDCIN_DEMUXER)             += idcin.o
OBJS-$(CONFIG_IDF_DEMUXER)               += bintext.o sauce.o
OBJS-$(CONFIG_IFF_DEMUXER)               += iff.o
OBJS-$(CONFIG_ILBC_DEMUXER)              += ilbc.o
OBJS-$(CONFIG_ILBC_MUXER)                += ilbc.o
OBJS-$(CONFIG_IMAGE2_DEMUXER)            += img2dec.o img2.o
OBJS-$(CONFIG_IMAGE2_MUXER)              += img2enc.o img2.o
OBJS-$(CONFIG_IMAGE2PIPE_DEMUXER)        += img2dec.o img2.o
OBJS-$(CONFIG_IMAGE2PIPE_MUXER)          += img2enc.o img2.o
OBJS-$(CONFIG_INGENIENT_DEMUXER)         += ingenientdec.o rawdec.o
OBJS-$(CONFIG_IPMOVIE_DEMUXER)           += ipmovie.o
OBJS-$(CONFIG_IRCAM_DEMUXER)             += ircamdec.o ircam.o pcm.o
OBJS-$(CONFIG_IRCAM_MUXER)               += ircamenc.o ircam.o rawenc.o
OBJS-$(CONFIG_ISS_DEMUXER)               += iss.o
OBJS-$(CONFIG_IV8_DEMUXER)               += iv8.o
OBJS-$(CONFIG_IVF_DEMUXER)               += ivfdec.o
OBJS-$(CONFIG_IVF_MUXER)                 += ivfenc.o
OBJS-$(CONFIG_JACOSUB_DEMUXER)           += jacosubdec.o subtitles.o
OBJS-$(CONFIG_JACOSUB_MUXER)             += jacosubenc.o rawenc.o
OBJS-$(CONFIG_JV_DEMUXER)                += jvdec.o
OBJS-$(CONFIG_LATM_DEMUXER)              += rawdec.o
OBJS-$(CONFIG_LATM_MUXER)                += latmenc.o rawenc.o
OBJS-$(CONFIG_LMLM4_DEMUXER)             += lmlm4.o
OBJS-$(CONFIG_LOAS_DEMUXER)              += loasdec.o rawdec.o
OBJS-$(CONFIG_LVF_DEMUXER)               += lvfdec.o
OBJS-$(CONFIG_LXF_DEMUXER)               += lxfdec.o
OBJS-$(CONFIG_M4V_DEMUXER)               += m4vdec.o rawdec.o
OBJS-$(CONFIG_M4V_MUXER)                 += rawenc.o
OBJS-$(CONFIG_MATROSKA_DEMUXER)          += matroskadec.o matroska.o  \
                                            isom.o rmsipr.o
OBJS-$(CONFIG_MATROSKA_MUXER)            += matroskaenc.o matroska.o \
                                            isom.o avc.o \
                                            flacenc_header.o avlanguage.o wv.o
OBJS-$(CONFIG_MD5_MUXER)                 += md5enc.o
OBJS-$(CONFIG_MGSTS_DEMUXER)             += mgsts.o
OBJS-$(CONFIG_MICRODVD_DEMUXER)          += microdvddec.o subtitles.o
OBJS-$(CONFIG_MICRODVD_MUXER)            += microdvdenc.o
OBJS-$(CONFIG_MJPEG_DEMUXER)             += rawdec.o
OBJS-$(CONFIG_MJPEG_MUXER)               += rawenc.o
OBJS-$(CONFIG_MLP_DEMUXER)               += rawdec.o
OBJS-$(CONFIG_MLP_MUXER)                 += rawenc.o
OBJS-$(CONFIG_MM_DEMUXER)                += mm.o
OBJS-$(CONFIG_MMF_DEMUXER)               += mmf.o
OBJS-$(CONFIG_MMF_MUXER)                 += mmf.o rawenc.o
OBJS-$(CONFIG_MOV_DEMUXER)               += mov.o isom.o mov_chan.o
OBJS-$(CONFIG_MOV_MUXER)                 += movenc.o isom.o avc.o \
                                            movenchint.o mov_chan.o rtp.o
OBJS-$(CONFIG_MP2_MUXER)                 += mp3enc.o rawenc.o id3v2enc.o
OBJS-$(CONFIG_MP3_DEMUXER)               += mp3dec.o
OBJS-$(CONFIG_MP3_MUXER)                 += mp3enc.o rawenc.o id3v2enc.o
OBJS-$(CONFIG_MPC_DEMUXER)               += mpc.o apetag.o img2.o
OBJS-$(CONFIG_MPC8_DEMUXER)              += mpc8.o apetag.o img2.o
OBJS-$(CONFIG_MPEG1SYSTEM_MUXER)         += mpegenc.o
OBJS-$(CONFIG_MPEG1VCD_MUXER)            += mpegenc.o
OBJS-$(CONFIG_MPEG2DVD_MUXER)            += mpegenc.o
OBJS-$(CONFIG_MPEG2VOB_MUXER)            += mpegenc.o
OBJS-$(CONFIG_MPEG2SVCD_MUXER)           += mpegenc.o
OBJS-$(CONFIG_MPEG1VIDEO_MUXER)          += rawenc.o
OBJS-$(CONFIG_MPEG2VIDEO_MUXER)          += rawenc.o
OBJS-$(CONFIG_MPEGPS_DEMUXER)            += mpeg.o
OBJS-$(CONFIG_MPEGTS_DEMUXER)            += mpegts.o isom.o
OBJS-$(CONFIG_MPEGTS_MUXER)              += mpegtsenc.o
OBJS-$(CONFIG_MPEGVIDEO_DEMUXER)         += mpegvideodec.o rawdec.o
OBJS-$(CONFIG_MPJPEG_MUXER)              += mpjpeg.o
OBJS-$(CONFIG_MPL2_DEMUXER)              += mpl2dec.o subtitles.o
OBJS-$(CONFIG_MPSUB_DEMUXER)             += mpsubdec.o subtitles.o
OBJS-$(CONFIG_MSNWC_TCP_DEMUXER)         += msnwc_tcp.o
OBJS-$(CONFIG_MTV_DEMUXER)               += mtv.o
OBJS-$(CONFIG_MVI_DEMUXER)               += mvi.o
OBJS-$(CONFIG_MV_DEMUXER)                += mvdec.o
OBJS-$(CONFIG_MXF_DEMUXER)               += mxfdec.o mxf.o
OBJS-$(CONFIG_MXF_MUXER)                 += mxfenc.o mxf.o audiointerleave.o
OBJS-$(CONFIG_MXG_DEMUXER)               += mxg.o
OBJS-$(CONFIG_NC_DEMUXER)                += ncdec.o
OBJS-$(CONFIG_NISTSPHERE_DEMUXER)        += nistspheredec.o pcm.o
OBJS-$(CONFIG_NSV_DEMUXER)               += nsvdec.o
OBJS-$(CONFIG_NULL_MUXER)                += nullenc.o
OBJS-$(CONFIG_NUT_DEMUXER)               += nutdec.o nut.o
OBJS-$(CONFIG_NUT_MUXER)                 += nutenc.o nut.o
OBJS-$(CONFIG_NUV_DEMUXER)               += nuv.o
OBJS-$(CONFIG_OGG_DEMUXER)               += oggdec.o         \
                                            oggparsecelt.o   \
                                            oggparsedirac.o  \
                                            oggparseflac.o   \
                                            oggparseogm.o    \
                                            oggparseopus.o   \
                                            oggparseskeleton.o \
                                            oggparsespeex.o  \
                                            oggparsetheora.o \
                                            oggparsevorbis.o \
                                            vorbiscomment.o
OBJS-$(CONFIG_OGG_MUXER)                 += oggenc.o \
                                            vorbiscomment.o
OBJS-$(CONFIG_OMA_DEMUXER)               += omadec.o pcm.o oma.o
OBJS-$(CONFIG_OMA_MUXER)                 += omaenc.o rawenc.o oma.o id3v2enc.o
OBJS-$(CONFIG_PAF_DEMUXER)               += paf.o
OBJS-$(CONFIG_PCM_ALAW_DEMUXER)          += pcmdec.o pcm.o
OBJS-$(CONFIG_PCM_ALAW_MUXER)            += pcmenc.o rawenc.o
OBJS-$(CONFIG_PCM_F32BE_DEMUXER)         += pcmdec.o pcm.o
OBJS-$(CONFIG_PCM_F32BE_MUXER)           += pcmenc.o rawenc.o
OBJS-$(CONFIG_PCM_F32LE_DEMUXER)         += pcmdec.o pcm.o
OBJS-$(CONFIG_PCM_F32LE_MUXER)           += pcmenc.o rawenc.o
OBJS-$(CONFIG_PCM_F64BE_DEMUXER)         += pcmdec.o pcm.o
OBJS-$(CONFIG_PCM_F64BE_MUXER)           += pcmenc.o rawenc.o
OBJS-$(CONFIG_PCM_F64LE_DEMUXER)         += pcmdec.o pcm.o
OBJS-$(CONFIG_PCM_F64LE_MUXER)           += pcmenc.o rawenc.o
OBJS-$(CONFIG_PCM_MULAW_DEMUXER)         += pcmdec.o pcm.o
OBJS-$(CONFIG_PCM_MULAW_MUXER)           += pcmenc.o rawenc.o
OBJS-$(CONFIG_PCM_S16BE_DEMUXER)         += pcmdec.o pcm.o
OBJS-$(CONFIG_PCM_S16BE_MUXER)           += pcmenc.o rawenc.o
OBJS-$(CONFIG_PCM_S16LE_DEMUXER)         += pcmdec.o pcm.o
OBJS-$(CONFIG_PCM_S16LE_MUXER)           += pcmenc.o rawenc.o
OBJS-$(CONFIG_PCM_S24BE_DEMUXER)         += pcmdec.o pcm.o
OBJS-$(CONFIG_PCM_S24BE_MUXER)           += pcmenc.o rawenc.o
OBJS-$(CONFIG_PCM_S24LE_DEMUXER)         += pcmdec.o pcm.o
OBJS-$(CONFIG_PCM_S24LE_MUXER)           += pcmenc.o rawenc.o
OBJS-$(CONFIG_PCM_S32BE_DEMUXER)         += pcmdec.o pcm.o
OBJS-$(CONFIG_PCM_S32BE_MUXER)           += pcmenc.o rawenc.o
OBJS-$(CONFIG_PCM_S32LE_DEMUXER)         += pcmdec.o pcm.o
OBJS-$(CONFIG_PCM_S32LE_MUXER)           += pcmenc.o rawenc.o
OBJS-$(CONFIG_PCM_S8_DEMUXER)            += pcmdec.o pcm.o
OBJS-$(CONFIG_PCM_S8_MUXER)              += pcmenc.o rawenc.o
OBJS-$(CONFIG_PCM_U16BE_DEMUXER)         += pcmdec.o pcm.o
OBJS-$(CONFIG_PCM_U16BE_MUXER)           += pcmenc.o rawenc.o
OBJS-$(CONFIG_PCM_U16LE_DEMUXER)         += pcmdec.o pcm.o
OBJS-$(CONFIG_PCM_U16LE_MUXER)           += pcmenc.o rawenc.o
OBJS-$(CONFIG_PCM_U24BE_DEMUXER)         += pcmdec.o pcm.o
OBJS-$(CONFIG_PCM_U24BE_MUXER)           += pcmenc.o rawenc.o
OBJS-$(CONFIG_PCM_U24LE_DEMUXER)         += pcmdec.o pcm.o
OBJS-$(CONFIG_PCM_U24LE_MUXER)           += pcmenc.o rawenc.o
OBJS-$(CONFIG_PCM_U32BE_DEMUXER)         += pcmdec.o pcm.o
OBJS-$(CONFIG_PCM_U32BE_MUXER)           += pcmenc.o rawenc.o
OBJS-$(CONFIG_PCM_U32LE_DEMUXER)         += pcmdec.o pcm.o
OBJS-$(CONFIG_PCM_U32LE_MUXER)           += pcmenc.o rawenc.o
OBJS-$(CONFIG_PCM_U8_DEMUXER)            += pcmdec.o pcm.o
OBJS-$(CONFIG_PCM_U8_MUXER)              += pcmenc.o rawenc.o
OBJS-$(CONFIG_PJS_DEMUXER)               += pjsdec.o subtitles.o
OBJS-$(CONFIG_PMP_DEMUXER)               += pmpdec.o
OBJS-$(CONFIG_PVA_DEMUXER)               += pva.o
OBJS-$(CONFIG_PVF_DEMUXER)               += pvfdec.o pcm.o
OBJS-$(CONFIG_QCP_DEMUXER)               += qcp.o
OBJS-$(CONFIG_R3D_DEMUXER)               += r3d.o
OBJS-$(CONFIG_RAWVIDEO_DEMUXER)          += rawvideodec.o
OBJS-$(CONFIG_RAWVIDEO_MUXER)            += rawenc.o
OBJS-$(CONFIG_REALTEXT_DEMUXER)          += realtextdec.o subtitles.o
OBJS-$(CONFIG_REDSPARK_DEMUXER)          += redspark.o
OBJS-$(CONFIG_RL2_DEMUXER)               += rl2.o
OBJS-$(CONFIG_RM_DEMUXER)                += rmdec.o rm.o rmsipr.o
OBJS-$(CONFIG_RM_MUXER)                  += rmenc.o rm.o
OBJS-$(CONFIG_ROQ_DEMUXER)               += idroqdec.o
OBJS-$(CONFIG_ROQ_MUXER)                 += idroqenc.o rawenc.o
OBJS-$(CONFIG_RSD_DEMUXER)               += rsd.o
OBJS-$(CONFIG_RSO_DEMUXER)               += rsodec.o rso.o pcm.o
OBJS-$(CONFIG_RSO_MUXER)                 += rsoenc.o rso.o
OBJS-$(CONFIG_RPL_DEMUXER)               += rpl.o
OBJS-$(CONFIG_RTP_MUXER)                 += rtp.o         \
                                            rtpenc_aac.o     \
                                            rtpenc_latm.o    \
                                            rtpenc_amr.o     \
                                            rtpenc_h263.o    \
                                            rtpenc_h263_rfc2190.o \
                                            rtpenc_jpeg.o \
                                            rtpenc_mpv.o     \
                                            rtpenc.o      \
                                            rtpenc_h264.o \
                                            rtpenc_vp8.o  \
                                            rtpenc_xiph.o \
                                            avc.o
OBJS-$(CONFIG_RTSP_DEMUXER)              += rtsp.o rtspdec.o httpauth.o \
                                            urldecode.o
OBJS-$(CONFIG_RTSP_MUXER)                += rtsp.o rtspenc.o httpauth.o \
                                            urldecode.o
OBJS-$(CONFIG_SAMI_DEMUXER)              += samidec.o subtitles.o
OBJS-$(CONFIG_SAP_DEMUXER)               += sapdec.o
OBJS-$(CONFIG_SAP_MUXER)                 += sapenc.o
OBJS-$(CONFIG_SBG_DEMUXER)               += sbgdec.o
OBJS-$(CONFIG_SDP_DEMUXER)               += rtsp.o
OBJS-$(CONFIG_SEGAFILM_DEMUXER)          += segafilm.o
OBJS-$(CONFIG_SEGMENT_MUXER)             += segment.o
OBJS-$(CONFIG_SHORTEN_DEMUXER)           += rawdec.o
OBJS-$(CONFIG_SIFF_DEMUXER)              += siff.o
OBJS-$(CONFIG_SMACKER_DEMUXER)           += smacker.o
OBJS-$(CONFIG_SMJPEG_DEMUXER)            += smjpegdec.o smjpeg.o
OBJS-$(CONFIG_SMJPEG_MUXER)              += smjpegenc.o smjpeg.o
OBJS-$(CONFIG_SMOOTHSTREAMING_MUXER)     += smoothstreamingenc.o isom.o
OBJS-$(CONFIG_SMUSH_DEMUXER)             += smush.o
OBJS-$(CONFIG_SOL_DEMUXER)               += sol.o pcm.o
OBJS-$(CONFIG_SOX_DEMUXER)               += soxdec.o pcm.o
OBJS-$(CONFIG_SOX_MUXER)                 += soxenc.o rawenc.o
OBJS-$(CONFIG_SPDIF_DEMUXER)             += spdif.o spdifdec.o
OBJS-$(CONFIG_SPDIF_MUXER)               += spdif.o spdifenc.o
OBJS-$(CONFIG_SRT_DEMUXER)               += srtdec.o subtitles.o
OBJS-$(CONFIG_SRT_MUXER)                 += srtenc.o
OBJS-$(CONFIG_STR_DEMUXER)               += psxstr.o
OBJS-$(CONFIG_SUBVIEWER1_DEMUXER)        += subviewer1dec.o subtitles.o
OBJS-$(CONFIG_SUBVIEWER_DEMUXER)         += subviewerdec.o subtitles.o
OBJS-$(CONFIG_SWF_DEMUXER)               += swfdec.o swf.o
OBJS-$(CONFIG_SWF_MUXER)                 += swfenc.o swf.o
OBJS-$(CONFIG_TAK_DEMUXER)               += takdec.o apetag.o img2.o rawdec.o
OBJS-$(CONFIG_TEDCAPTIONS_DEMUXER)       += tedcaptionsdec.o subtitles.o
OBJS-$(CONFIG_TEE_MUXER)                 += tee.o
OBJS-$(CONFIG_THP_DEMUXER)               += thp.o
OBJS-$(CONFIG_TIERTEXSEQ_DEMUXER)        += tiertexseq.o
OBJS-$(CONFIG_MKVTIMESTAMP_V2_MUXER)     += mkvtimestamp_v2.o
OBJS-$(CONFIG_TMV_DEMUXER)               += tmv.o
OBJS-$(CONFIG_TRUEHD_DEMUXER)            += rawdec.o
OBJS-$(CONFIG_TRUEHD_MUXER)              += rawenc.o
OBJS-$(CONFIG_TTA_DEMUXER)               += tta.o apetag.o
OBJS-$(CONFIG_TTY_DEMUXER)               += tty.o sauce.o
OBJS-$(CONFIG_TXD_DEMUXER)               += txd.o
OBJS-$(CONFIG_VC1_DEMUXER)               += rawdec.o
OBJS-$(CONFIG_VC1_MUXER)                 += rawenc.o
OBJS-$(CONFIG_VC1T_DEMUXER)              += vc1test.o
OBJS-$(CONFIG_VC1T_MUXER)                += vc1testenc.o
OBJS-$(CONFIG_VIVO_DEMUXER)              += vivo.o
OBJS-$(CONFIG_VMD_DEMUXER)               += sierravmd.o
OBJS-$(CONFIG_VOBSUB_DEMUXER)            += subtitles.o # mpeg demuxer is in the dependencies
OBJS-$(CONFIG_VOC_DEMUXER)               += vocdec.o voc.o
OBJS-$(CONFIG_VOC_MUXER)                 += vocenc.o voc.o
OBJS-$(CONFIG_VPLAYER_DEMUXER)           += vplayerdec.o subtitles.o
OBJS-$(CONFIG_VQF_DEMUXER)               += vqf.o
OBJS-$(CONFIG_W64_DEMUXER)               += wavdec.o w64.o pcm.o
OBJS-$(CONFIG_W64_MUXER)                 += wavenc.o w64.o
OBJS-$(CONFIG_WAV_DEMUXER)               += wavdec.o pcm.o
OBJS-$(CONFIG_WAV_MUXER)                 += wavenc.o
OBJS-$(CONFIG_WC3_DEMUXER)               += wc3movie.o
OBJS-$(CONFIG_WEBM_MUXER)                += matroskaenc.o matroska.o \
                                            isom.o avc.o \
                                            flacenc_header.o avlanguage.o wv.o
OBJS-$(CONFIG_WEBVTT_DEMUXER)            += webvttdec.o subtitles.o
OBJS-$(CONFIG_WEBVTT_MUXER)              += webvttenc.o
OBJS-$(CONFIG_WSAUD_DEMUXER)             += westwood_aud.o
OBJS-$(CONFIG_WSVQA_DEMUXER)             += westwood_vqa.o
OBJS-$(CONFIG_WTV_DEMUXER)               += wtvdec.o wtv.o asfdec.o asf.o asfcrypt.o \
                                            avlanguage.o mpegts.o isom.o
OBJS-$(CONFIG_WTV_MUXER)                 += wtvenc.o wtv.o asf.o asfenc.o
OBJS-$(CONFIG_WV_DEMUXER)                += wvdec.o wv.o apetag.o img2.o
OBJS-$(CONFIG_WV_MUXER)                  += wvenc.o wv.o apetag.o
OBJS-$(CONFIG_XA_DEMUXER)                += xa.o
OBJS-$(CONFIG_XBIN_DEMUXER)              += bintext.o sauce.o
OBJS-$(CONFIG_XMV_DEMUXER)               += xmv.o
OBJS-$(CONFIG_XWMA_DEMUXER)              += xwma.o
OBJS-$(CONFIG_YOP_DEMUXER)               += yop.o
OBJS-$(CONFIG_YUV4MPEGPIPE_MUXER)        += yuv4mpeg.o
OBJS-$(CONFIG_YUV4MPEGPIPE_DEMUXER)      += yuv4mpeg.o

# external libraries
OBJS-$(CONFIG_LIBGME_DEMUXER)            += libgme.o
OBJS-$(CONFIG_LIBMODPLUG_DEMUXER)        += libmodplug.o
OBJS-$(CONFIG_LIBNUT_DEMUXER)            += libnut.o
OBJS-$(CONFIG_LIBNUT_MUXER)              += libnut.o
OBJS-$(CONFIG_LIBQUVI_DEMUXER)           += libquvi.o
OBJS-$(CONFIG_LIBRTMP)                   += librtmp.o

# protocols I/O
OBJS-$(CONFIG_APPLEHTTP_PROTOCOL)        += hlsproto.o
OBJS-$(CONFIG_BLURAY_PROTOCOL)           += bluray.o
OBJS-$(CONFIG_CACHE_PROTOCOL)            += cache.o
OBJS-$(CONFIG_CONCAT_PROTOCOL)           += concat.o
OBJS-$(CONFIG_CRYPTO_PROTOCOL)           += crypto.o
OBJS-$(CONFIG_DATA_PROTOCOL)             += data_uri.o
OBJS-$(CONFIG_FFRTMPCRYPT_PROTOCOL)      += rtmpcrypt.o rtmpdh.o
OBJS-$(CONFIG_FFRTMPHTTP_PROTOCOL)       += rtmphttp.o
OBJS-$(CONFIG_FILE_PROTOCOL)             += file.o
OBJS-$(CONFIG_FTP_PROTOCOL)              += ftp.o
OBJS-$(CONFIG_GOPHER_PROTOCOL)           += gopher.o
OBJS-$(CONFIG_HLS_PROTOCOL)              += hlsproto.o
OBJS-$(CONFIG_HTTP_PROTOCOL)             += http.o httpauth.o urldecode.o
OBJS-$(CONFIG_HTTPPROXY_PROTOCOL)        += http.o httpauth.o urldecode.o
OBJS-$(CONFIG_HTTPS_PROTOCOL)            += http.o httpauth.o urldecode.o
OBJS-$(CONFIG_MMSH_PROTOCOL)             += mmsh.o mms.o asf.o
OBJS-$(CONFIG_MMST_PROTOCOL)             += mmst.o mms.o asf.o
OBJS-$(CONFIG_MD5_PROTOCOL)              += md5proto.o
OBJS-$(CONFIG_PIPE_PROTOCOL)             += file.o
OBJS-$(CONFIG_RTMP_PROTOCOL)             += rtmpproto.o rtmppkt.o
OBJS-$(CONFIG_RTMPE_PROTOCOL)            += rtmpproto.o rtmppkt.o
OBJS-$(CONFIG_RTMPS_PROTOCOL)            += rtmpproto.o rtmppkt.o
OBJS-$(CONFIG_RTMPT_PROTOCOL)            += rtmpproto.o rtmppkt.o
OBJS-$(CONFIG_RTMPTE_PROTOCOL)           += rtmpproto.o rtmppkt.o
OBJS-$(CONFIG_RTMPTS_PROTOCOL)           += rtmpproto.o rtmppkt.o
OBJS-$(CONFIG_RTP_PROTOCOL)              += rtpproto.o
OBJS-$(CONFIG_SCTP_PROTOCOL)             += sctp.o
OBJS-$(CONFIG_SRTP_PROTOCOL)             += srtpproto.o srtp.o
OBJS-$(CONFIG_TCP_PROTOCOL)              += tcp.o
OBJS-$(CONFIG_TLS_PROTOCOL)              += tls.o
OBJS-$(CONFIG_UDP_PROTOCOL)              += udp.o

SKIPHEADERS-$(CONFIG_FFRTMPCRYPT_PROTOCOL) += rtmpdh.h
SKIPHEADERS-$(CONFIG_NETWORK)            += network.h rtsp.h
<<<<<<< HEAD
TESTPROGS = noproxy                                                     \
            seek                                                        \
=======

EXAMPLES  = metadata                                                    \
            output                                                      \

TESTPROGS = seek                                                        \
>>>>>>> 65166329
            srtp                                                        \
            url                                                         \

TESTPROGS-$(CONFIG_NETWORK)              += noproxy

TOOLS     = aviocat                                                     \
            ismindex                                                    \
            pktdumper                                                   \
            probetest                                                   \
            seek_print                                                  \<|MERGE_RESOLUTION|>--- conflicted
+++ resolved
@@ -454,16 +454,7 @@
 
 SKIPHEADERS-$(CONFIG_FFRTMPCRYPT_PROTOCOL) += rtmpdh.h
 SKIPHEADERS-$(CONFIG_NETWORK)            += network.h rtsp.h
-<<<<<<< HEAD
-TESTPROGS = noproxy                                                     \
-            seek                                                        \
-=======
-
-EXAMPLES  = metadata                                                    \
-            output                                                      \
-
 TESTPROGS = seek                                                        \
->>>>>>> 65166329
             srtp                                                        \
             url                                                         \
 
