include $(SUBDIR)../config.mak

NAME = avformat
FFLIBS = avcodec avutil

HEADERS = avformat.h                                                    \
          avio.h                                                        \
          version.h                                                     \

OBJS = allformats.o         \
       avio.o               \
       aviobuf.o            \
       cutils.o             \
       format.o             \
       id3v1.o              \
       id3v2.o              \
       metadata.o           \
       mux.o                \
       options.o            \
       os_support.o         \
       riff.o               \
       sdp.o                \
       seek.o               \
       url.o                \
       utils.o              \

OBJS-$(CONFIG_NETWORK)                   += network.o
OBJS-$(CONFIG_RIFFDEC)                   += riffdec.o
OBJS-$(CONFIG_RIFFENC)                   += riffenc.o
OBJS-$(CONFIG_RTPDEC)                    += rdt.o                       \
                                            rtp.o                       \
                                            rtpdec.o                    \
                                            rtpdec_amr.o                \
                                            rtpdec_asf.o                \
                                            rtpdec_g726.o               \
                                            rtpdec_h263.o               \
                                            rtpdec_h263_rfc2190.o       \
                                            rtpdec_h264.o               \
                                            rtpdec_ilbc.o               \
                                            rtpdec_jpeg.o               \
                                            rtpdec_latm.o               \
                                            rtpdec_mpeg12.o             \
                                            rtpdec_mpeg4.o              \
                                            rtpdec_mpegts.o             \
                                            rtpdec_qcelp.o              \
                                            rtpdec_qdm2.o               \
                                            rtpdec_qt.o                 \
                                            rtpdec_svq3.o               \
                                            rtpdec_vp8.o                \
                                            rtpdec_xiph.o               \
                                            srtp.o
OBJS-$(CONFIG_RTPENC_CHAIN)              += rtpenc_chain.o rtp.o
OBJS-$(CONFIG_SHARED)                    += log2_tab.o

# muxers/demuxers
OBJS-$(CONFIG_A64_MUXER)                 += a64.o rawenc.o
OBJS-$(CONFIG_AAC_DEMUXER)               += aacdec.o apetag.o img2.o rawdec.o
OBJS-$(CONFIG_AC3_DEMUXER)               += ac3dec.o rawdec.o
OBJS-$(CONFIG_AC3_MUXER)                 += rawenc.o
OBJS-$(CONFIG_ACT_DEMUXER)               += act.o
OBJS-$(CONFIG_ADF_DEMUXER)               += bintext.o sauce.o
OBJS-$(CONFIG_ADP_DEMUXER)               += adp.o
OBJS-$(CONFIG_ADX_DEMUXER)               += adxdec.o
OBJS-$(CONFIG_ADX_MUXER)                 += rawenc.o
OBJS-$(CONFIG_ADTS_MUXER)                += adtsenc.o apetag.o img2.o
OBJS-$(CONFIG_AEA_DEMUXER)               += aea.o pcm.o
OBJS-$(CONFIG_AFC_DEMUXER)               += afc.o
OBJS-$(CONFIG_AIFF_DEMUXER)              += aiffdec.o pcm.o isom.o \
                                            mov_chan.o
OBJS-$(CONFIG_AIFF_MUXER)                += aiffenc.o isom.o id3v2enc.o
OBJS-$(CONFIG_AMR_DEMUXER)               += amr.o
OBJS-$(CONFIG_AMR_MUXER)                 += amr.o
OBJS-$(CONFIG_ANM_DEMUXER)               += anm.o
OBJS-$(CONFIG_APC_DEMUXER)               += apc.o
OBJS-$(CONFIG_APE_DEMUXER)               += ape.o apetag.o img2.o
OBJS-$(CONFIG_AQTITLE_DEMUXER)           += aqtitledec.o subtitles.o
OBJS-$(CONFIG_ASF_DEMUXER)               += asfdec.o asf.o asfcrypt.o \
                                            avlanguage.o
OBJS-$(CONFIG_ASF_MUXER)                 += asfenc.o asf.o
OBJS-$(CONFIG_ASS_DEMUXER)               += assdec.o subtitles.o
OBJS-$(CONFIG_ASS_MUXER)                 += assenc.o
OBJS-$(CONFIG_AST_DEMUXER)               += ast.o astdec.o
OBJS-$(CONFIG_AST_MUXER)                 += ast.o astenc.o
OBJS-$(CONFIG_AU_DEMUXER)                += au.o pcm.o
OBJS-$(CONFIG_AU_MUXER)                  += au.o rawenc.o
OBJS-$(CONFIG_AVI_DEMUXER)               += avidec.o
OBJS-$(CONFIG_AVI_MUXER)                 += avienc.o
OBJS-$(CONFIG_AVISYNTH)                  += avisynth.o
OBJS-$(CONFIG_AVM2_MUXER)                += swfenc.o swf.o
OBJS-$(CONFIG_AVR_DEMUXER)               += avr.o pcm.o
OBJS-$(CONFIG_AVS_DEMUXER)               += avs.o vocdec.o voc.o
OBJS-$(CONFIG_BETHSOFTVID_DEMUXER)       += bethsoftvid.o
OBJS-$(CONFIG_BFI_DEMUXER)               += bfi.o
OBJS-$(CONFIG_BINK_DEMUXER)              += bink.o
OBJS-$(CONFIG_BINTEXT_DEMUXER)           += bintext.o sauce.o
OBJS-$(CONFIG_BIT_DEMUXER)               += bit.o
OBJS-$(CONFIG_BIT_MUXER)                 += bit.o
OBJS-$(CONFIG_BMV_DEMUXER)               += bmv.o
OBJS-$(CONFIG_BOA_DEMUXER)               += boadec.o
OBJS-$(CONFIG_BRSTM_DEMUXER)             += brstm.o
OBJS-$(CONFIG_C93_DEMUXER)               += c93.o vocdec.o voc.o
OBJS-$(CONFIG_CAF_DEMUXER)               += cafdec.o caf.o mov.o mov_chan.o \
                                            isom.o
OBJS-$(CONFIG_CAF_MUXER)                 += cafenc.o caf.o riff.o isom.o
OBJS-$(CONFIG_CAVSVIDEO_DEMUXER)         += cavsvideodec.o rawdec.o
OBJS-$(CONFIG_CAVSVIDEO_MUXER)           += rawenc.o
OBJS-$(CONFIG_CDG_DEMUXER)               += cdg.o
OBJS-$(CONFIG_CDXL_DEMUXER)              += cdxl.o
OBJS-$(CONFIG_CONCAT_DEMUXER)            += concatdec.o
OBJS-$(CONFIG_CRC_MUXER)                 += crcenc.o
OBJS-$(CONFIG_DATA_DEMUXER)              += rawdec.o
OBJS-$(CONFIG_DATA_MUXER)                += rawdec.o
OBJS-$(CONFIG_DAUD_DEMUXER)              += daud.o
OBJS-$(CONFIG_DAUD_MUXER)                += daud.o
OBJS-$(CONFIG_DFA_DEMUXER)               += dfa.o
OBJS-$(CONFIG_DIRAC_DEMUXER)             += diracdec.o rawdec.o
OBJS-$(CONFIG_DIRAC_MUXER)               += rawenc.o
OBJS-$(CONFIG_DNXHD_DEMUXER)             += dnxhddec.o rawdec.o
OBJS-$(CONFIG_DNXHD_MUXER)               += rawenc.o
OBJS-$(CONFIG_DSICIN_DEMUXER)            += dsicin.o
OBJS-$(CONFIG_DTSHD_DEMUXER)             += dtshddec.o
OBJS-$(CONFIG_DTS_DEMUXER)               += dtsdec.o rawdec.o
OBJS-$(CONFIG_DTS_MUXER)                 += rawenc.o
OBJS-$(CONFIG_DV_DEMUXER)                += dv.o
OBJS-$(CONFIG_DV_MUXER)                  += dvenc.o
OBJS-$(CONFIG_DXA_DEMUXER)               += dxa.o
OBJS-$(CONFIG_EA_CDATA_DEMUXER)          += eacdata.o
OBJS-$(CONFIG_EA_DEMUXER)                += electronicarts.o
OBJS-$(CONFIG_EAC3_DEMUXER)              += ac3dec.o rawdec.o
OBJS-$(CONFIG_EAC3_MUXER)                += rawenc.o
OBJS-$(CONFIG_EPAF_DEMUXER)              += epafdec.o pcm.o
OBJS-$(CONFIG_FFM_DEMUXER)               += ffmdec.o
OBJS-$(CONFIG_FFM_MUXER)                 += ffmenc.o
OBJS-$(CONFIG_FFMETADATA_DEMUXER)        += ffmetadec.o
OBJS-$(CONFIG_FFMETADATA_MUXER)          += ffmetaenc.o
OBJS-$(CONFIG_FILMSTRIP_DEMUXER)         += filmstripdec.o
OBJS-$(CONFIG_FILMSTRIP_MUXER)           += filmstripenc.o
OBJS-$(CONFIG_FLAC_DEMUXER)              += flacdec.o rawdec.o \
                                            flac_picture.o   \
                                            oggparsevorbis.o \
                                            vorbiscomment.o
OBJS-$(CONFIG_FLAC_MUXER)                += flacenc.o flacenc_header.o \
                                            vorbiscomment.o
OBJS-$(CONFIG_FLIC_DEMUXER)              += flic.o
OBJS-$(CONFIG_FLV_DEMUXER)               += flvdec.o
OBJS-$(CONFIG_FLV_MUXER)                 += flvenc.o avc.o
OBJS-$(CONFIG_FOURXM_DEMUXER)            += 4xm.o
OBJS-$(CONFIG_FRAMECRC_MUXER)            += framecrcenc.o framehash.o
OBJS-$(CONFIG_FRAMEMD5_MUXER)            += md5enc.o framehash.o
OBJS-$(CONFIG_FRM_DEMUXER)               += frmdec.o
OBJS-$(CONFIG_GIF_MUXER)                 += gif.o
OBJS-$(CONFIG_GIF_DEMUXER)               += gifdec.o
OBJS-$(CONFIG_GSM_DEMUXER)               += gsmdec.o
OBJS-$(CONFIG_GXF_DEMUXER)               += gxf.o
OBJS-$(CONFIG_GXF_MUXER)                 += gxfenc.o audiointerleave.o
OBJS-$(CONFIG_G722_DEMUXER)              += g722.o rawdec.o
OBJS-$(CONFIG_G722_MUXER)                += rawenc.o
OBJS-$(CONFIG_G723_1_DEMUXER)            += g723_1.o
OBJS-$(CONFIG_G723_1_MUXER)              += rawenc.o
OBJS-$(CONFIG_G729_DEMUXER)              += g729dec.o
OBJS-$(CONFIG_H261_DEMUXER)              += h261dec.o rawdec.o
OBJS-$(CONFIG_H261_MUXER)                += rawenc.o
OBJS-$(CONFIG_H263_DEMUXER)              += h263dec.o rawdec.o
OBJS-$(CONFIG_H263_MUXER)                += rawenc.o
OBJS-$(CONFIG_H264_DEMUXER)              += h264dec.o rawdec.o
OBJS-$(CONFIG_H264_MUXER)                += rawenc.o
OBJS-$(CONFIG_HDS_MUXER)                 += hdsenc.o
OBJS-$(CONFIG_HEVC_DEMUXER)              += hevcdec.o rawdec.o
OBJS-$(CONFIG_HEVC_MUXER)                += rawenc.o
OBJS-$(CONFIG_HLS_DEMUXER)               += hls.o
OBJS-$(CONFIG_HLS_MUXER)                 += hlsenc.o
OBJS-$(CONFIG_HNM_DEMUXER)               += hnm.o
OBJS-$(CONFIG_ICO_DEMUXER)               += icodec.o
OBJS-$(CONFIG_ICO_MUXER)                 += icoenc.o
OBJS-$(CONFIG_IDCIN_DEMUXER)             += idcin.o
OBJS-$(CONFIG_IDF_DEMUXER)               += bintext.o sauce.o
OBJS-$(CONFIG_IFF_DEMUXER)               += iff.o
OBJS-$(CONFIG_ILBC_DEMUXER)              += ilbc.o
OBJS-$(CONFIG_ILBC_MUXER)                += ilbc.o
OBJS-$(CONFIG_IMAGE2_DEMUXER)            += img2dec.o img2.o
OBJS-$(CONFIG_IMAGE2_MUXER)              += img2enc.o img2.o
OBJS-$(CONFIG_IMAGE2PIPE_DEMUXER)        += img2dec.o img2.o
OBJS-$(CONFIG_IMAGE2PIPE_MUXER)          += img2enc.o img2.o
OBJS-$(CONFIG_INGENIENT_DEMUXER)         += ingenientdec.o rawdec.o
OBJS-$(CONFIG_IPMOVIE_DEMUXER)           += ipmovie.o
OBJS-$(CONFIG_IRCAM_DEMUXER)             += ircamdec.o ircam.o pcm.o
OBJS-$(CONFIG_IRCAM_MUXER)               += ircamenc.o ircam.o rawenc.o
OBJS-$(CONFIG_ISS_DEMUXER)               += iss.o
OBJS-$(CONFIG_IV8_DEMUXER)               += iv8.o
OBJS-$(CONFIG_IVF_DEMUXER)               += ivfdec.o
OBJS-$(CONFIG_IVF_MUXER)                 += ivfenc.o
OBJS-$(CONFIG_JACOSUB_DEMUXER)           += jacosubdec.o subtitles.o
OBJS-$(CONFIG_JACOSUB_MUXER)             += jacosubenc.o rawenc.o
OBJS-$(CONFIG_JV_DEMUXER)                += jvdec.o
OBJS-$(CONFIG_LATM_DEMUXER)              += rawdec.o
OBJS-$(CONFIG_LATM_MUXER)                += latmenc.o rawenc.o
OBJS-$(CONFIG_LMLM4_DEMUXER)             += lmlm4.o
OBJS-$(CONFIG_LOAS_DEMUXER)              += loasdec.o rawdec.o
OBJS-$(CONFIG_LVF_DEMUXER)               += lvfdec.o
OBJS-$(CONFIG_LXF_DEMUXER)               += lxfdec.o
OBJS-$(CONFIG_M4V_DEMUXER)               += m4vdec.o rawdec.o
OBJS-$(CONFIG_M4V_MUXER)                 += rawenc.o
OBJS-$(CONFIG_MATROSKA_DEMUXER)          += matroskadec.o matroska.o  \
                                            isom.o rmsipr.o
OBJS-$(CONFIG_MATROSKA_MUXER)            += matroskaenc.o matroska.o \
                                            isom.o avc.o \
                                            flacenc_header.o avlanguage.o wv.o
OBJS-$(CONFIG_MD5_MUXER)                 += md5enc.o
OBJS-$(CONFIG_MGSTS_DEMUXER)             += mgsts.o
OBJS-$(CONFIG_MICRODVD_DEMUXER)          += microdvddec.o subtitles.o
OBJS-$(CONFIG_MICRODVD_MUXER)            += microdvdenc.o
OBJS-$(CONFIG_MJPEG_DEMUXER)             += rawdec.o
OBJS-$(CONFIG_MJPEG_MUXER)               += rawenc.o
OBJS-$(CONFIG_MLP_DEMUXER)               += rawdec.o
OBJS-$(CONFIG_MLP_MUXER)                 += rawenc.o
OBJS-$(CONFIG_MM_DEMUXER)                += mm.o
OBJS-$(CONFIG_MMF_DEMUXER)               += mmf.o
OBJS-$(CONFIG_MMF_MUXER)                 += mmf.o rawenc.o
OBJS-$(CONFIG_MOV_DEMUXER)               += mov.o isom.o mov_chan.o
<<<<<<< HEAD
OBJS-$(CONFIG_MOV_MUXER)                 += movenc.o isom.o avc.o \
                                            movenchint.o mov_chan.o rtp.o
=======
OBJS-$(CONFIG_MOV_MUXER)                 += movenc.o isom.o avc.o hevc.o \
                                            movenchint.o mov_chan.o
>>>>>>> 20b40a59
OBJS-$(CONFIG_MP2_MUXER)                 += mp3enc.o rawenc.o id3v2enc.o
OBJS-$(CONFIG_MP3_DEMUXER)               += mp3dec.o
OBJS-$(CONFIG_MP3_MUXER)                 += mp3enc.o rawenc.o id3v2enc.o
OBJS-$(CONFIG_MPC_DEMUXER)               += mpc.o apetag.o img2.o
OBJS-$(CONFIG_MPC8_DEMUXER)              += mpc8.o apetag.o img2.o
OBJS-$(CONFIG_MPEG1SYSTEM_MUXER)         += mpegenc.o
OBJS-$(CONFIG_MPEG1VCD_MUXER)            += mpegenc.o
OBJS-$(CONFIG_MPEG2DVD_MUXER)            += mpegenc.o
OBJS-$(CONFIG_MPEG2VOB_MUXER)            += mpegenc.o
OBJS-$(CONFIG_MPEG2SVCD_MUXER)           += mpegenc.o
OBJS-$(CONFIG_MPEG1VIDEO_MUXER)          += rawenc.o
OBJS-$(CONFIG_MPEG2VIDEO_MUXER)          += rawenc.o
OBJS-$(CONFIG_MPEGPS_DEMUXER)            += mpeg.o
OBJS-$(CONFIG_MPEGTS_DEMUXER)            += mpegts.o isom.o
OBJS-$(CONFIG_MPEGTS_MUXER)              += mpegtsenc.o
OBJS-$(CONFIG_MPEGVIDEO_DEMUXER)         += mpegvideodec.o rawdec.o
OBJS-$(CONFIG_MPJPEG_MUXER)              += mpjpeg.o
OBJS-$(CONFIG_MPL2_DEMUXER)              += mpl2dec.o subtitles.o
OBJS-$(CONFIG_MPSUB_DEMUXER)             += mpsubdec.o subtitles.o
OBJS-$(CONFIG_MSNWC_TCP_DEMUXER)         += msnwc_tcp.o
OBJS-$(CONFIG_MTV_DEMUXER)               += mtv.o
OBJS-$(CONFIG_MVI_DEMUXER)               += mvi.o
OBJS-$(CONFIG_MV_DEMUXER)                += mvdec.o
OBJS-$(CONFIG_MXF_DEMUXER)               += mxfdec.o mxf.o
OBJS-$(CONFIG_MXF_MUXER)                 += mxfenc.o mxf.o audiointerleave.o
OBJS-$(CONFIG_MXG_DEMUXER)               += mxg.o
OBJS-$(CONFIG_NC_DEMUXER)                += ncdec.o
OBJS-$(CONFIG_NISTSPHERE_DEMUXER)        += nistspheredec.o pcm.o
OBJS-$(CONFIG_NSV_DEMUXER)               += nsvdec.o
OBJS-$(CONFIG_NULL_MUXER)                += nullenc.o
OBJS-$(CONFIG_NUT_DEMUXER)               += nutdec.o nut.o
OBJS-$(CONFIG_NUT_MUXER)                 += nutenc.o nut.o
OBJS-$(CONFIG_NUV_DEMUXER)               += nuv.o
OBJS-$(CONFIG_OGG_DEMUXER)               += oggdec.o         \
                                            oggparsecelt.o   \
                                            oggparsedirac.o  \
                                            oggparseflac.o   \
                                            oggparseogm.o    \
                                            oggparseopus.o   \
                                            oggparseskeleton.o \
                                            oggparsespeex.o  \
                                            oggparsetheora.o \
                                            oggparsevorbis.o \
                                            oggparsevp8.o    \
                                            vorbiscomment.o  \
                                            flac_picture.o
OBJS-$(CONFIG_OGG_MUXER)                 += oggenc.o \
                                            vorbiscomment.o
OBJS-$(CONFIG_OMA_DEMUXER)               += omadec.o pcm.o oma.o
OBJS-$(CONFIG_OMA_MUXER)                 += omaenc.o rawenc.o oma.o id3v2enc.o
OBJS-$(CONFIG_OPUS_MUXER)                += oggenc.o \
                                            vorbiscomment.o
OBJS-$(CONFIG_PAF_DEMUXER)               += paf.o
OBJS-$(CONFIG_PCM_ALAW_DEMUXER)          += pcmdec.o pcm.o
OBJS-$(CONFIG_PCM_ALAW_MUXER)            += pcmenc.o rawenc.o
OBJS-$(CONFIG_PCM_F32BE_DEMUXER)         += pcmdec.o pcm.o
OBJS-$(CONFIG_PCM_F32BE_MUXER)           += pcmenc.o rawenc.o
OBJS-$(CONFIG_PCM_F32LE_DEMUXER)         += pcmdec.o pcm.o
OBJS-$(CONFIG_PCM_F32LE_MUXER)           += pcmenc.o rawenc.o
OBJS-$(CONFIG_PCM_F64BE_DEMUXER)         += pcmdec.o pcm.o
OBJS-$(CONFIG_PCM_F64BE_MUXER)           += pcmenc.o rawenc.o
OBJS-$(CONFIG_PCM_F64LE_DEMUXER)         += pcmdec.o pcm.o
OBJS-$(CONFIG_PCM_F64LE_MUXER)           += pcmenc.o rawenc.o
OBJS-$(CONFIG_PCM_MULAW_DEMUXER)         += pcmdec.o pcm.o
OBJS-$(CONFIG_PCM_MULAW_MUXER)           += pcmenc.o rawenc.o
OBJS-$(CONFIG_PCM_S16BE_DEMUXER)         += pcmdec.o pcm.o
OBJS-$(CONFIG_PCM_S16BE_MUXER)           += pcmenc.o rawenc.o
OBJS-$(CONFIG_PCM_S16LE_DEMUXER)         += pcmdec.o pcm.o
OBJS-$(CONFIG_PCM_S16LE_MUXER)           += pcmenc.o rawenc.o
OBJS-$(CONFIG_PCM_S24BE_DEMUXER)         += pcmdec.o pcm.o
OBJS-$(CONFIG_PCM_S24BE_MUXER)           += pcmenc.o rawenc.o
OBJS-$(CONFIG_PCM_S24LE_DEMUXER)         += pcmdec.o pcm.o
OBJS-$(CONFIG_PCM_S24LE_MUXER)           += pcmenc.o rawenc.o
OBJS-$(CONFIG_PCM_S32BE_DEMUXER)         += pcmdec.o pcm.o
OBJS-$(CONFIG_PCM_S32BE_MUXER)           += pcmenc.o rawenc.o
OBJS-$(CONFIG_PCM_S32LE_DEMUXER)         += pcmdec.o pcm.o
OBJS-$(CONFIG_PCM_S32LE_MUXER)           += pcmenc.o rawenc.o
OBJS-$(CONFIG_PCM_S8_DEMUXER)            += pcmdec.o pcm.o
OBJS-$(CONFIG_PCM_S8_MUXER)              += pcmenc.o rawenc.o
OBJS-$(CONFIG_PCM_U16BE_DEMUXER)         += pcmdec.o pcm.o
OBJS-$(CONFIG_PCM_U16BE_MUXER)           += pcmenc.o rawenc.o
OBJS-$(CONFIG_PCM_U16LE_DEMUXER)         += pcmdec.o pcm.o
OBJS-$(CONFIG_PCM_U16LE_MUXER)           += pcmenc.o rawenc.o
OBJS-$(CONFIG_PCM_U24BE_DEMUXER)         += pcmdec.o pcm.o
OBJS-$(CONFIG_PCM_U24BE_MUXER)           += pcmenc.o rawenc.o
OBJS-$(CONFIG_PCM_U24LE_DEMUXER)         += pcmdec.o pcm.o
OBJS-$(CONFIG_PCM_U24LE_MUXER)           += pcmenc.o rawenc.o
OBJS-$(CONFIG_PCM_U32BE_DEMUXER)         += pcmdec.o pcm.o
OBJS-$(CONFIG_PCM_U32BE_MUXER)           += pcmenc.o rawenc.o
OBJS-$(CONFIG_PCM_U32LE_DEMUXER)         += pcmdec.o pcm.o
OBJS-$(CONFIG_PCM_U32LE_MUXER)           += pcmenc.o rawenc.o
OBJS-$(CONFIG_PCM_U8_DEMUXER)            += pcmdec.o pcm.o
OBJS-$(CONFIG_PCM_U8_MUXER)              += pcmenc.o rawenc.o
OBJS-$(CONFIG_PJS_DEMUXER)               += pjsdec.o subtitles.o
OBJS-$(CONFIG_PMP_DEMUXER)               += pmpdec.o
OBJS-$(CONFIG_PVA_DEMUXER)               += pva.o
OBJS-$(CONFIG_PVF_DEMUXER)               += pvfdec.o pcm.o
OBJS-$(CONFIG_QCP_DEMUXER)               += qcp.o
OBJS-$(CONFIG_R3D_DEMUXER)               += r3d.o
OBJS-$(CONFIG_RAWVIDEO_DEMUXER)          += rawvideodec.o
OBJS-$(CONFIG_RAWVIDEO_MUXER)            += rawenc.o
OBJS-$(CONFIG_REALTEXT_DEMUXER)          += realtextdec.o subtitles.o
OBJS-$(CONFIG_REDSPARK_DEMUXER)          += redspark.o
OBJS-$(CONFIG_RL2_DEMUXER)               += rl2.o
OBJS-$(CONFIG_RM_DEMUXER)                += rmdec.o rm.o rmsipr.o
OBJS-$(CONFIG_RM_MUXER)                  += rmenc.o rm.o
OBJS-$(CONFIG_ROQ_DEMUXER)               += idroqdec.o
OBJS-$(CONFIG_ROQ_MUXER)                 += idroqenc.o rawenc.o
OBJS-$(CONFIG_RSD_DEMUXER)               += rsd.o
OBJS-$(CONFIG_RSO_DEMUXER)               += rsodec.o rso.o pcm.o
OBJS-$(CONFIG_RSO_MUXER)                 += rsoenc.o rso.o
OBJS-$(CONFIG_RPL_DEMUXER)               += rpl.o
OBJS-$(CONFIG_RTP_MUXER)                 += rtp.o         \
                                            rtpenc_aac.o     \
                                            rtpenc_latm.o    \
                                            rtpenc_amr.o     \
                                            rtpenc_h263.o    \
                                            rtpenc_h263_rfc2190.o \
                                            rtpenc_jpeg.o \
                                            rtpenc_mpv.o     \
                                            rtpenc.o      \
                                            rtpenc_h264.o \
                                            rtpenc_vp8.o  \
                                            rtpenc_xiph.o \
                                            avc.o
OBJS-$(CONFIG_RTSP_DEMUXER)              += rtsp.o rtspdec.o httpauth.o \
                                            urldecode.o
OBJS-$(CONFIG_RTSP_MUXER)                += rtsp.o rtspenc.o httpauth.o \
                                            urldecode.o
OBJS-$(CONFIG_SAMI_DEMUXER)              += samidec.o subtitles.o
OBJS-$(CONFIG_SAP_DEMUXER)               += sapdec.o
OBJS-$(CONFIG_SAP_MUXER)                 += sapenc.o
OBJS-$(CONFIG_SBG_DEMUXER)               += sbgdec.o
OBJS-$(CONFIG_SDP_DEMUXER)               += rtsp.o
OBJS-$(CONFIG_SDR2_DEMUXER)              += sdr2.o
OBJS-$(CONFIG_SEGAFILM_DEMUXER)          += segafilm.o
OBJS-$(CONFIG_SEGMENT_MUXER)             += segment.o
OBJS-$(CONFIG_SHORTEN_DEMUXER)           += rawdec.o
OBJS-$(CONFIG_SIFF_DEMUXER)              += siff.o
OBJS-$(CONFIG_SMACKER_DEMUXER)           += smacker.o
OBJS-$(CONFIG_SMJPEG_DEMUXER)            += smjpegdec.o smjpeg.o
OBJS-$(CONFIG_SMJPEG_MUXER)              += smjpegenc.o smjpeg.o
OBJS-$(CONFIG_SMOOTHSTREAMING_MUXER)     += smoothstreamingenc.o isom.o
OBJS-$(CONFIG_SMUSH_DEMUXER)             += smush.o
OBJS-$(CONFIG_SOL_DEMUXER)               += sol.o pcm.o
OBJS-$(CONFIG_SOX_DEMUXER)               += soxdec.o pcm.o
OBJS-$(CONFIG_SOX_MUXER)                 += soxenc.o rawenc.o
OBJS-$(CONFIG_SPDIF_DEMUXER)             += spdif.o spdifdec.o
OBJS-$(CONFIG_SPDIF_MUXER)               += spdif.o spdifenc.o
OBJS-$(CONFIG_SPEEX_MUXER)               += oggenc.o \
                                            vorbiscomment.o
OBJS-$(CONFIG_SRT_DEMUXER)               += srtdec.o subtitles.o
OBJS-$(CONFIG_SRT_MUXER)                 += srtenc.o
OBJS-$(CONFIG_STR_DEMUXER)               += psxstr.o
OBJS-$(CONFIG_SUBVIEWER1_DEMUXER)        += subviewer1dec.o subtitles.o
OBJS-$(CONFIG_SUBVIEWER_DEMUXER)         += subviewerdec.o subtitles.o
OBJS-$(CONFIG_SWF_DEMUXER)               += swfdec.o swf.o
OBJS-$(CONFIG_SWF_MUXER)                 += swfenc.o swf.o
OBJS-$(CONFIG_TAK_DEMUXER)               += takdec.o apetag.o img2.o rawdec.o
OBJS-$(CONFIG_TEDCAPTIONS_DEMUXER)       += tedcaptionsdec.o subtitles.o
OBJS-$(CONFIG_TEE_MUXER)                 += tee.o
OBJS-$(CONFIG_THP_DEMUXER)               += thp.o
OBJS-$(CONFIG_TIERTEXSEQ_DEMUXER)        += tiertexseq.o
OBJS-$(CONFIG_MKVTIMESTAMP_V2_MUXER)     += mkvtimestamp_v2.o
OBJS-$(CONFIG_TMV_DEMUXER)               += tmv.o
OBJS-$(CONFIG_TRUEHD_DEMUXER)            += rawdec.o
OBJS-$(CONFIG_TRUEHD_MUXER)              += rawenc.o
OBJS-$(CONFIG_TTA_DEMUXER)               += tta.o apetag.o img2.o
OBJS-$(CONFIG_TTY_DEMUXER)               += tty.o sauce.o
OBJS-$(CONFIG_TXD_DEMUXER)               += txd.o
OBJS-$(CONFIG_UNCODEDFRAMECRC_MUXER)     += uncodedframecrcenc.o framehash.o
OBJS-$(CONFIG_VC1_DEMUXER)               += rawdec.o
OBJS-$(CONFIG_VC1_MUXER)                 += rawenc.o
OBJS-$(CONFIG_VC1T_DEMUXER)              += vc1test.o
OBJS-$(CONFIG_VC1T_MUXER)                += vc1testenc.o
OBJS-$(CONFIG_VIVO_DEMUXER)              += vivo.o
OBJS-$(CONFIG_VMD_DEMUXER)               += sierravmd.o
OBJS-$(CONFIG_VOBSUB_DEMUXER)            += subtitles.o # mpeg demuxer is in the dependencies
OBJS-$(CONFIG_VOC_DEMUXER)               += vocdec.o voc.o
OBJS-$(CONFIG_VOC_MUXER)                 += vocenc.o voc.o
OBJS-$(CONFIG_VPLAYER_DEMUXER)           += vplayerdec.o subtitles.o
OBJS-$(CONFIG_VQF_DEMUXER)               += vqf.o
OBJS-$(CONFIG_W64_DEMUXER)               += wavdec.o w64.o pcm.o
OBJS-$(CONFIG_W64_MUXER)                 += wavenc.o w64.o
OBJS-$(CONFIG_WAV_DEMUXER)               += wavdec.o pcm.o
OBJS-$(CONFIG_WAV_MUXER)                 += wavenc.o
OBJS-$(CONFIG_WC3_DEMUXER)               += wc3movie.o
OBJS-$(CONFIG_WEBM_MUXER)                += matroskaenc.o matroska.o \
                                            isom.o avc.o \
                                            flacenc_header.o avlanguage.o wv.o
OBJS-$(CONFIG_WEBVTT_DEMUXER)            += webvttdec.o subtitles.o
OBJS-$(CONFIG_WEBVTT_MUXER)              += webvttenc.o
OBJS-$(CONFIG_WSAUD_DEMUXER)             += westwood_aud.o
OBJS-$(CONFIG_WSVQA_DEMUXER)             += westwood_vqa.o
OBJS-$(CONFIG_WTV_DEMUXER)               += wtvdec.o wtv_common.o asfdec.o asf.o asfcrypt.o \
                                            avlanguage.o mpegts.o isom.o
OBJS-$(CONFIG_WTV_MUXER)                 += wtvenc.o wtv_common.o
OBJS-$(CONFIG_WV_DEMUXER)                += wvdec.o wv.o apetag.o img2.o
OBJS-$(CONFIG_WV_MUXER)                  += wvenc.o wv.o apetag.o img2.o
OBJS-$(CONFIG_XA_DEMUXER)                += xa.o
OBJS-$(CONFIG_XBIN_DEMUXER)              += bintext.o sauce.o
OBJS-$(CONFIG_XMV_DEMUXER)               += xmv.o
OBJS-$(CONFIG_XWMA_DEMUXER)              += xwma.o
OBJS-$(CONFIG_YOP_DEMUXER)               += yop.o
OBJS-$(CONFIG_YUV4MPEGPIPE_MUXER)        += yuv4mpeg.o
OBJS-$(CONFIG_YUV4MPEGPIPE_DEMUXER)      += yuv4mpeg.o

# external libraries
OBJS-$(CONFIG_LIBGME_DEMUXER)            += libgme.o
OBJS-$(CONFIG_LIBMODPLUG_DEMUXER)        += libmodplug.o
OBJS-$(CONFIG_LIBNUT_DEMUXER)            += libnut.o
OBJS-$(CONFIG_LIBNUT_MUXER)              += libnut.o
OBJS-$(CONFIG_LIBQUVI_DEMUXER)           += libquvi.o
OBJS-$(CONFIG_LIBRTMP)                   += librtmp.o
OBJS-$(CONFIG_LIBSSH_PROTOCOL)           += libssh.o

# protocols I/O
OBJS-$(CONFIG_APPLEHTTP_PROTOCOL)        += hlsproto.o
OBJS-$(CONFIG_BLURAY_PROTOCOL)           += bluray.o
OBJS-$(CONFIG_CACHE_PROTOCOL)            += cache.o
OBJS-$(CONFIG_CONCAT_PROTOCOL)           += concat.o
OBJS-$(CONFIG_CRYPTO_PROTOCOL)           += crypto.o
OBJS-$(CONFIG_DATA_PROTOCOL)             += data_uri.o
OBJS-$(CONFIG_FFRTMPCRYPT_PROTOCOL)      += rtmpcrypt.o rtmpdh.o
OBJS-$(CONFIG_FFRTMPHTTP_PROTOCOL)       += rtmphttp.o
OBJS-$(CONFIG_FILE_PROTOCOL)             += file.o
OBJS-$(CONFIG_FTP_PROTOCOL)              += ftp.o
OBJS-$(CONFIG_GOPHER_PROTOCOL)           += gopher.o
OBJS-$(CONFIG_HLS_PROTOCOL)              += hlsproto.o
OBJS-$(CONFIG_HTTP_PROTOCOL)             += http.o httpauth.o urldecode.o
OBJS-$(CONFIG_HTTPPROXY_PROTOCOL)        += http.o httpauth.o urldecode.o
OBJS-$(CONFIG_HTTPS_PROTOCOL)            += http.o httpauth.o urldecode.o
OBJS-$(CONFIG_MMSH_PROTOCOL)             += mmsh.o mms.o asf.o
OBJS-$(CONFIG_MMST_PROTOCOL)             += mmst.o mms.o asf.o
OBJS-$(CONFIG_MD5_PROTOCOL)              += md5proto.o
OBJS-$(CONFIG_PIPE_PROTOCOL)             += file.o
OBJS-$(CONFIG_RTMP_PROTOCOL)             += rtmpproto.o rtmppkt.o
OBJS-$(CONFIG_RTMPE_PROTOCOL)            += rtmpproto.o rtmppkt.o
OBJS-$(CONFIG_RTMPS_PROTOCOL)            += rtmpproto.o rtmppkt.o
OBJS-$(CONFIG_RTMPT_PROTOCOL)            += rtmpproto.o rtmppkt.o
OBJS-$(CONFIG_RTMPTE_PROTOCOL)           += rtmpproto.o rtmppkt.o
OBJS-$(CONFIG_RTMPTS_PROTOCOL)           += rtmpproto.o rtmppkt.o
OBJS-$(CONFIG_RTP_PROTOCOL)              += rtpproto.o
OBJS-$(CONFIG_SCTP_PROTOCOL)             += sctp.o
OBJS-$(CONFIG_SRTP_PROTOCOL)             += srtpproto.o srtp.o
OBJS-$(CONFIG_SUBFILE_PROTOCOL)          += subfile.o
OBJS-$(CONFIG_TCP_PROTOCOL)              += tcp.o
OBJS-$(CONFIG_TLS_PROTOCOL)              += tls.o
OBJS-$(CONFIG_UDP_PROTOCOL)              += udp.o
OBJS-$(CONFIG_UNIX_PROTOCOL)             += unix.o

OBJS-$(HAVE_LIBC_MSVCRT)                 += file_open.o

# Windows resource file
SLIBOBJS-$(HAVE_GNU_WINDRES)             += avformatres.o

SKIPHEADERS-$(CONFIG_FFRTMPCRYPT_PROTOCOL) += rtmpdh.h
SKIPHEADERS-$(CONFIG_NETWORK)            += network.h rtsp.h

TESTPROGS = seek                                                        \
            srtp                                                        \
            url                                                         \

TESTPROGS-$(CONFIG_NETWORK)              += noproxy

TOOLS     = aviocat                                                     \
            ismindex                                                    \
            pktdumper                                                   \
            probetest                                                   \
            seek_print                                                  \<|MERGE_RESOLUTION|>--- conflicted
+++ resolved
@@ -217,13 +217,8 @@
 OBJS-$(CONFIG_MMF_DEMUXER)               += mmf.o
 OBJS-$(CONFIG_MMF_MUXER)                 += mmf.o rawenc.o
 OBJS-$(CONFIG_MOV_DEMUXER)               += mov.o isom.o mov_chan.o
-<<<<<<< HEAD
-OBJS-$(CONFIG_MOV_MUXER)                 += movenc.o isom.o avc.o \
+OBJS-$(CONFIG_MOV_MUXER)                 += movenc.o isom.o avc.o hevc.o \
                                             movenchint.o mov_chan.o rtp.o
-=======
-OBJS-$(CONFIG_MOV_MUXER)                 += movenc.o isom.o avc.o hevc.o \
-                                            movenchint.o mov_chan.o
->>>>>>> 20b40a59
 OBJS-$(CONFIG_MP2_MUXER)                 += mp3enc.o rawenc.o id3v2enc.o
 OBJS-$(CONFIG_MP3_DEMUXER)               += mp3dec.o
 OBJS-$(CONFIG_MP3_MUXER)                 += mp3enc.o rawenc.o id3v2enc.o
