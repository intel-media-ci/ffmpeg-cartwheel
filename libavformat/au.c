/*
 * AU muxer and demuxer
 * Copyright (c) 2001 Fabrice Bellard
 *
 * This file is part of FFmpeg.
 *
 * FFmpeg is free software; you can redistribute it and/or
 * modify it under the terms of the GNU Lesser General Public
 * License as published by the Free Software Foundation; either
 * version 2.1 of the License, or (at your option) any later version.
 *
 * FFmpeg is distributed in the hope that it will be useful,
 * but WITHOUT ANY WARRANTY; without even the implied warranty of
 * MERCHANTABILITY or FITNESS FOR A PARTICULAR PURPOSE.  See the GNU
 * Lesser General Public License for more details.
 *
 * You should have received a copy of the GNU Lesser General Public
 * License along with FFmpeg; if not, write to the Free Software
 * Foundation, Inc., 51 Franklin Street, Fifth Floor, Boston, MA 02110-1301 USA
 */

/*
 * First version by Francois Revol revol@free.fr
 *
 * Reference documents:
 * http://www.opengroup.org/public/pubs/external/auformat.html
 * http://www.goice.co.jp/member/mo/formats/au.html
 */

#include "avformat.h"
#include "internal.h"
#include "avio_internal.h"
#include "pcm.h"

/* if we don't know the size in advance */
#define AU_UNKNOWN_SIZE ((uint32_t)(~0))
/* the specification requires an annotation field of at least eight bytes */
#define AU_HEADER_SIZE (24+8)

/* The libavcodec codecs we support, and the IDs they have in the file */
static const AVCodecTag codec_au_tags[] = {
    { AV_CODEC_ID_PCM_MULAW, 1 },
    { AV_CODEC_ID_PCM_S8, 2 },
    { AV_CODEC_ID_PCM_S16BE, 3 },
    { AV_CODEC_ID_PCM_S24BE, 4 },
    { AV_CODEC_ID_PCM_S32BE, 5 },
    { AV_CODEC_ID_PCM_F32BE, 6 },
    { AV_CODEC_ID_PCM_F64BE, 7 },
    { AV_CODEC_ID_ADPCM_G722, 24 },
    { AV_CODEC_ID_PCM_ALAW, 27 },
    { AV_CODEC_ID_NONE, 0 },
};

#if CONFIG_AU_DEMUXER

static int au_probe(AVProbeData *p)
{
    /* check file header */
    if (p->buf[0] == '.' && p->buf[1] == 's' &&
        p->buf[2] == 'n' && p->buf[3] == 'd')
        return AVPROBE_SCORE_MAX;
    else
        return 0;
}

/* au input */
static int au_read_header(AVFormatContext *s)
{
    int size, bps, data_size = 0;
    unsigned int tag;
    AVIOContext *pb = s->pb;
    unsigned int id, channels, rate;
    int bps;
    enum AVCodecID codec;
    AVStream *st;

    /* check ".snd" header */
    tag = avio_rl32(pb);
    if (tag != MKTAG('.', 's', 'n', 'd'))
        return AVERROR_INVALIDDATA;
    size = avio_rb32(pb); /* header size */
    data_size = avio_rb32(pb); /* data size in bytes */

    if (data_size < 0 && data_size != AU_UNKNOWN_SIZE) {
        av_log(s, AV_LOG_ERROR, "Invalid negative data size '%d' found\n", data_size);
        return AVERROR_INVALIDDATA;
    }

    id = avio_rb32(pb);
    rate = avio_rb32(pb);
    channels = avio_rb32(pb);

    codec = ff_codec_get_id(codec_au_tags, id);

<<<<<<< HEAD
    if (!(bps = av_get_bits_per_sample(codec))) {
=======
    if (codec == AV_CODEC_ID_NONE) {
        av_log_ask_for_sample(s, "unknown or unsupported codec tag: %d\n", id);
        return AVERROR_PATCHWELCOME;
    }

    bps = av_get_bits_per_sample(codec);
    if (!bps) {
>>>>>>> 9a7b5688
        av_log_ask_for_sample(s, "could not determine bits per sample\n");
        return AVERROR_PATCHWELCOME;
    }

    if (channels == 0 || channels > 64) {
        av_log(s, AV_LOG_ERROR, "Invalid number of channels %d\n", channels);
        return AVERROR_INVALIDDATA;
    }

    if (size >= 24) {
        /* skip unused data */
        avio_skip(pb, size - 24);
    }

    /* now we are ready: build format streams */
    st = avformat_new_stream(s, NULL);
    if (!st)
        return AVERROR(ENOMEM);
    st->codec->codec_type = AVMEDIA_TYPE_AUDIO;
    st->codec->codec_tag = id;
    st->codec->codec_id = codec;
    st->codec->channels = channels;
    st->codec->sample_rate = rate;
<<<<<<< HEAD
    st->codec->block_align = FFMAX(bps * st->codec->channels / 8, 1);
    if (data_size != AU_UNKNOWN_SIZE)
    st->duration = (((int64_t)data_size)<<3) / (st->codec->channels * (int64_t)bps);
=======
    st->codec->bit_rate    = channels * rate * bps;
>>>>>>> 9a7b5688
    avpriv_set_pts_info(st, 64, 1, rate);
    return 0;
}

AVInputFormat ff_au_demuxer = {
    .name           = "au",
    .long_name      = NULL_IF_CONFIG_SMALL("Sun AU"),
    .read_probe     = au_probe,
    .read_header    = au_read_header,
    .read_packet    = ff_pcm_read_packet,
    .read_seek      = ff_pcm_read_seek,
    .codec_tag      = (const AVCodecTag* const []){ codec_au_tags, 0 },
};
#endif /* CONFIG_AU_DEMUXER */

#if CONFIG_AU_MUXER

#include "rawenc.h"

/* AUDIO_FILE header */
static int put_au_header(AVIOContext *pb, AVCodecContext *enc)
{
    if(!enc->codec_tag)
        return -1;
    ffio_wfourcc(pb, ".snd");    /* magic number */
    avio_wb32(pb, AU_HEADER_SIZE);  /* header size */
    avio_wb32(pb, AU_UNKNOWN_SIZE); /* data size */
    avio_wb32(pb, (uint32_t)enc->codec_tag);     /* codec ID */
    avio_wb32(pb, enc->sample_rate);
    avio_wb32(pb, (uint32_t)enc->channels);
    avio_wb64(pb, 0); /* annotation field */
    return 0;
}

static int au_write_header(AVFormatContext *s)
{
    AVIOContext *pb = s->pb;

    /* format header */
    if (put_au_header(pb, s->streams[0]->codec) < 0) {
        return AVERROR(EINVAL);
    }

    avio_flush(pb);

    return 0;
}

static int au_write_trailer(AVFormatContext *s)
{
    AVIOContext *pb = s->pb;
    int64_t file_size = avio_tell(pb);

    if (s->pb->seekable && file_size < INT32_MAX) {
        /* update file size */
        avio_seek(pb, 8, SEEK_SET);
        avio_wb32(pb, (uint32_t)(file_size - AU_HEADER_SIZE));
        avio_seek(pb, file_size, SEEK_SET);

        avio_flush(pb);
    }

    return 0;
}

AVOutputFormat ff_au_muxer = {
    .name              = "au",
    .long_name         = NULL_IF_CONFIG_SMALL("Sun AU"),
    .mime_type         = "audio/basic",
    .extensions        = "au",
    .audio_codec       = AV_CODEC_ID_PCM_S16BE,
    .video_codec       = AV_CODEC_ID_NONE,
    .write_header      = au_write_header,
    .write_packet      = ff_raw_write_packet,
    .write_trailer     = au_write_trailer,
    .codec_tag         = (const AVCodecTag* const []){ codec_au_tags, 0 },
};
#endif /* CONFIG_AU_MUXER */<|MERGE_RESOLUTION|>--- conflicted
+++ resolved
@@ -66,7 +66,7 @@
 /* au input */
 static int au_read_header(AVFormatContext *s)
 {
-    int size, bps, data_size = 0;
+    int size, data_size = 0;
     unsigned int tag;
     AVIOContext *pb = s->pb;
     unsigned int id, channels, rate;
@@ -92,9 +92,6 @@
 
     codec = ff_codec_get_id(codec_au_tags, id);
 
-<<<<<<< HEAD
-    if (!(bps = av_get_bits_per_sample(codec))) {
-=======
     if (codec == AV_CODEC_ID_NONE) {
         av_log_ask_for_sample(s, "unknown or unsupported codec tag: %d\n", id);
         return AVERROR_PATCHWELCOME;
@@ -102,7 +99,6 @@
 
     bps = av_get_bits_per_sample(codec);
     if (!bps) {
->>>>>>> 9a7b5688
         av_log_ask_for_sample(s, "could not determine bits per sample\n");
         return AVERROR_PATCHWELCOME;
     }
@@ -126,13 +122,10 @@
     st->codec->codec_id = codec;
     st->codec->channels = channels;
     st->codec->sample_rate = rate;
-<<<<<<< HEAD
+    st->codec->bit_rate    = channels * rate * bps;
     st->codec->block_align = FFMAX(bps * st->codec->channels / 8, 1);
     if (data_size != AU_UNKNOWN_SIZE)
     st->duration = (((int64_t)data_size)<<3) / (st->codec->channels * (int64_t)bps);
-=======
-    st->codec->bit_rate    = channels * rate * bps;
->>>>>>> 9a7b5688
     avpriv_set_pts_info(st, 64, 1, rate);
     return 0;
 }
